# novelWriter Change Log

<<<<<<< HEAD
## Version 1.2 Dev (Alpha)

----

## Version 1.1 Dev (Alpha)
=======
## Version 1.1 RC1 [2021-01-31]
>>>>>>> 3a1c09f8

### Release Notes

This is a preview and test release for version 1.1.

A few new features have been added. The primary change is that the project tree on the left side of
the main window now has two tabs. The regular project tree is now on a tab named "Project", while a
new tab "Novel" displays a simpler version of the information on the main "Outline" page. It lists
all the headers of the novel part of the project, as well as the word count and point-of-view
character of each section. This is an alternative way to navigate the novel part of the project.
The various tree views are now also kept better in sync when the user selects various documents and
headers.

In addition, a new information dialog named "Project Details" has been added. It replaces the
"Details" tab in "Project Settings", and adds more information about the novel part of the project.
In particular, a "Table of Contents" in the "Contents" tab displays a summary of the main parts
and chapters of the project, their total word counts, and an estimated page count. This was made in
response to users asking for ways to estimate the total page count of the project. The page count
is estimated based on the word count, and can be changed on the dialog window.

Since the tabs below the project tree now adds some extra room on the GUI, some convenient buttons
have been added, with direct access to "Project Details", "Writing Statistics" and "Project
Setting".

A few other minor changes have been made as well. The Preferences dialog has been improved with
clearer categories and hopefully better help text. Some new options have been added too. They allow
syntax highlighting of multi-paragraph quotes. The highlighter can now optionally accept quotes to
be left "hanging", that is, no closing quote in the same paragraph.

### Detailed Changelog

**User Interface**

* Added a Novel tab under the project tree where the user can navigate the novel's layout of
  chapters and scenes, similar to the Outline view, but next to the document editor. The Outline
  view and Novel/Project trees now also behave more in cooperation. When files on one are selected
  or moved, the other will follow and update. Issues #541 and #185, PR #538.
* Added a Project Details dialog that lists project details (moved from Project Settings' Details
  Tab) and a Table of Contents tab where details on chapter level is displayed. This table also
  shows an estimated page count and estimated page location of each chapter. Issue #528, PRs #555,
  #598 and #603.
* Added three buttons below the project tree that connects to Project Details, Writing Statistics,
  and Project Settings. PR #555.
* The settings and tabs in the Preferences dialog have been re-arranged into more tabs with less
  options on each tab. PRs #577 and #624.
* Minor changes to margins and alignments of widgets on the main GUI. PR #565.
* Added a keyboard shortcut to change focus to the Outline tab. The focus change now also ensures
  that the main GUI also switches to the tab where the focus is shifted. Issues #609 and #612, PR
  #615.
* The cursor should now also be visible when opening a blank document and the editor has focus.
  Issue #608, PR #621.

**Text Editor**

* Added support for multi-paragraph quote (dialogue) highlighting. This feature is optional, and
  can be enabled/disabled in Preferences. Issue #546, PR #577.
* Add several new symbols to the Insert menu/ Issue #602, PRs #603 and #604.

**Other Changes**

* Trigger a save document call before the Build Novel Project tool starts the build. This ensures
  that unsaved changes in the editor are included in the build. Issue #610, PR #616.

**Code Maintenance**

* Reformatting of source file headers and adding license headers to all test source files. Test
  source files are now also organised into subfolders. PR #563.

----

## Version 1.0.3 [2021-01-24]

### Release Notes

This patch release fixes a minor bug sometimes encountered when running novelWriter from command
line on Windows. In addition, the Solarized Dark and Solarized Light themes have been added to the
selection of GUI and syntax themes by a user contribution.

The main change in this release is to the install scripts and the documentation related to
installing and running novelWriter. The primary change is a different method of packaging the app
for Windows. Instead of building an `.exe` file, the new setup instead builds a runnable zip file
`.pyz`. The executable would often be mistakenly flagged by virus control software due to the
packaging tools. This is a known problem with pyinstaller and similar tools, but such warnings are
always concerning even if they are false positives.

### Detailed Changelog

**Bug Fixes**

* Fix crash when starting novelWriter from command line on Windows from a different mounted drive
  than where it is installed. This was caused by a relative path lookup that defaulted to the wrong
  current directory. This works on Linux/macOS which have a common root path, but not on Windows.
  Issue #581, PR #587.

**User Interface**

* Added Solarized Dark and Solarized Light GUI and syntax themes. PR #578 by @nullbasis.
* The Typewriter Scroll Mode now works better in combination with the Scroll Past End feature. The
  scroll mode still only works when there is actually any document to scroll into, but previously
  it would also not work until the total length of the document reached 40% of the height of the
  editor window. This was quite confusing. This limit is now reduced to 10%, which means that as
  long as the Scroll Past End option is enabled, the Typewriter Scroll will always work according
  to its settings. Issue #589, PR #593.

**Installation**

* Merged the `make.py` script into `setup.py`. PR #584.
* Added a second way to build distributable packages of novelWriter for Windows. The new method
  does not use any of the current package tools that produce a Windows executable of the app. These
  packages tend to cause false virus warnings. This new method uses the Python tool `zipapp` to
  bundle novelWriter as an executable `.pyz` file, and adds Python embeddable and library
  dependencies into the same folder. The folder itself can be distributed as-is, or a Windows
  installer executable can be generated with `setup.py setup-pyz`. Issue #580, PR #584.

**Documentation**

* Updated documentation, main README and Contribution Guide to make them more consistent and to
  improve installation instructions. Based on issue #586 and input from @mgrhm. PR #592.

**Other Changes**

* The HTML generator now adds line breaks after `div` blocks used to wrap tag/reference lines. This
  makes the output easier to process by scripts, but has no impact on browser rendering and import
  into other applications. PR #597.

----

## Version 1.0.2 [2021-01-19]

### Release Notes

This patch release fixes a few minor cosmetic issues, a minor issue with the indexer, and a bug
when adding words to the user's own spell check dictionary. Additionally, the documentation has
been updated based on user feedback, and some install issues resolved.

### Detailed Changelog

**Installation**

* The dependency list was missing in the setup configuration for PyPi due to a bug in the
  `setup.cfg` file. The dependencies have been moved to a different section where the setup tool
  now picks them up properly. Issue #570, PR #573 by @stranger-danger-zamu.

**Bug Fixes**

* Fixed an issue with note files being moved between a non-novel root folder and a novel root
  folder without clearing its index entry in the former note or novel index. This would cause
  duplicate entries for such a file. PR #558.
* Fixed a cosmetic issue where the meta data panel below the project tree was not cleared when the
  project was closed. PR #559.
* Fixed an issue where the main window title would not be cleared when a project was closed, and
  the new title not set when a new project was first created. Issue #560, PR #561.
* The editor context menu option to "Add Word to Dictionary" should also be visible when there are
  no spell checker suggestions. The entry was erroneously added under an if-condition that excluded
  it in those cases. Issue #574, PR #575.

**Documentation**

* Fixed some typos and spelling mistakes in the documentation, and reworded parts of the text that
  were unclear. The technical page has also been extended with more information on project folder
  structure. PR #557.
* Clarify install instructions, and remove the duplicate instructions in the README file and
  replace them with a brief section. The full instructions are in the documentation. Issues #566
  and #570, PR #576.

----

## Version 1.0.1 [2021-01-10]

### Release Notes

This release is mainly to bring the documentation up to date, as I forgot to update the install
instructions in the original 1.0 release. I also forgot to change the various settings and help
texts that describe novelWriter as under initial development (beta state).

Some minor improvements have been made to the "Edit Project Item" dialog and some restrictions on
the settings available for documents created in the "Outtakes" folder relaxed. A few minor issues
with the document and project changed icons on the status bar have also been resolved. The
indicators were previously set to changed status even if no actual change had been made to the
project.

### Detailed Changelog

**User Interface**

* Added the Outtakes folder to a list of root folders that will allow the setting of file layouts
  otherwise only permitted under the Novel root folder. It makes sense to permit the files in this
  folder to have the same extended settings that Novel files have. PR #552.
* The text input and dropdown boxes of the Edit Project Item dialog box now extend when the dialog
  window is resized. Previously, the space between the label and the box would stretch instead,
  which isn't very useful. PR #552.
* The document and project changed status icons on the status bar are now set to unchanged status
  when the project is opened. In addition, an issue with the status being set to changed on various
  events that were not actual changes to the document or project has been resolved. For instance,
  changing the size of the document editor would flag the document itself as changed. PR #554.

**Documentation**

* Updated the install instructions of the documentation and the main readme file, as well as the
  current development status as listed on PyPi. PRs #550 and #551.

----

## Version 1.0 [2021-01-03]

### Release Notes

Based on my own testing and usage, and no serious bugs discovered in quite some time (aside from a
few corner case issues), it appears that novelWriter is stable enough for a 1.0 release. Thanks to
all the new users who keep providing feedback on bugs, cosmetic issues, or suggesting improvements
and new features. I'm glad to hear that others find my application useful, and I will keep making
improvements as I get new suggestions and have new ideas myself. At the same time, I will continue
to keep novelWriter simple and clean and avoid feature-bloat.

This release mainly fixes cosmetic and other minor issues to the user interface and makes a few
minor improvements to some less used features. Aside from this, nothing major has changed since the
last release candidate.

This release concludes over two years of tinkering with this project. The project grew out of
numerous lunch and coffee discussions with my colleague Marian Lückhof at my former job. We were
both looking for a tool for writing novels on Linux that suited our needs. We started assembling a
wish list of features that has become novelWriter. In addition, users on GitHub have continued to
test new features, provide very helpful feedback, and make new suggestions for improvements.
Especially the feedback from @johnblommers has been helpful during much of the initial development
time. Over the last months more users have started posting ideas and feedback. Thanks to all of you
for your contributions.

The 1.0 release is intended as a first release of the core features of novelWriter. That does not
mean that all planned features have been fully implemented. There is a long list of ideas and
suggestions to consider and implement. New ideas and suggestions are welcome. Either as feature
requests in the issue tracker, or if not fully formed, can be discussed on the
[discussions page](https://github.com/vkbo/novelWriter/discussions).

### Detailed Changelog

**Bugfixes**

* Fixed a minor cosmetic issue with the checkbox next to the "Distraction Free Mode" entry in the
  menu where its checkmark wouldn't always correspond to the current state of the mode. PR #532.
* When opening the "Writing Stats" dialog in a new project where there is no session log file yet,
  an error dialog would pop up to complain the file is missing. A missing file is not an error, and
  should just be quietly ignored. PR #535.
* Don't enforce string data type in meta data lines written to the head of documents. Some of the
  entries can potentially be of NoneType, and the enforced type will then cause a crash. PR #539.
* Fixed a couple of faulty checks in the index and outline details panel. The checks were not
  reachable by user actions, but put in place to capture coding errors. PR #549.

**User Interface**

* The placeholder text in the "Build Novel Project" tool was referring to the name of the build
  button by a previous label. It now refers to the label that is on the current button. PR #535.
* Add "Move Item Up" and "Move Item Down" to the project tree context menu. These connect to the
  same function as the same entries in the Tools menu. PR #535.
* Block the Item Editor for the root Trash folder. PR #539.

**Other Changes**

* The special "Orphaned Files" folder has been dropped. Since the document class saves most of the
  document meta data to the header of document files, it is no longer strictly necessary and it
  does complicate the code behind the project tree as the orphaned folder isn't a tracked folder
  and therefore needs a fair bit of customised code to fit into the rest of the tree data model.
  Files found in the project's storage folder that do not exist in the project file will now be
  imported into the main project tree based on a set of fallbacks. All recovered files are prefixed
  with the word "Recovered". Issue #540, PR #543.
* Changed the way novel headers are added to the Outline view in cases where the strict logic of
  header levelled isn't obeyed. Previously. a scene header not under a chapter would be added to a
  previous chapter. That may be a bit confusing. Now, instead, a scene outside a chapter will just
  be bumped up one level. PR #549.

**Documentation**

* Fixed some minor typo or wrong word errors in the contributing guidelines. PR #537 by Curtis
  Gedak @gedakc.
* Fixed minor grammar and typo issues in documentation. PR #544 by Curtis Gedak @gedakc.
* Updated documentation with latest changes and rewritten some sections to make the terminology
  more consistent. PR #548.

**Code Improvements**

* Also enforce the maximum line length in text documents. PR #534.
* Updated various parts of the code where a question message box is opened and redirected the call
  to the main GUI class. This was done mostly for consistency, but the feature was added earlier to
  ensure that core classes do not depend on Qt libraries. PR #535.

----

## Version 1.0 Release Candidate 2 [2020-12-13]

### Release Notes

This second release candidate for 1.0 comes with only minor changes and improvements, and a handful
of minor bugfixes.

Among the improvements is the addition of all the possible @-keywords for tags and references to
the "Insert" menu under the sub-menu "Tags and References". The "Help" menu has also received a few
improvements and additional links to useful webpages. This release also adds a "Release" notes tab
to the "About novelWriter" dialog. The release notes are displayed automatically the first time you
launch novelWriter after updating to a new version.

Among the fixes is better support for high resolution screens. A few elements on the GUI did not
scale properly, among them the document editor and viewer header and footer. These were clipped on
high res screens due to an underlying issue with the Qt widget underestimating how much space it
required to accommodate the text. Unfortunately, dragging the novelWriter app between screens of
different scaling factors is not currently supported. However, the GUI should scale properly to the
scaling factor on the screen it is opened on.

The work leading up to this release has mostly been focused on improving the test coverage of the
source code of novelWriter. This helps to ensure that the code does what it is intended to do, and
is able to handle corner cases and unexpected external errors and user actions that may occur.
While writing these tests, a number of minor potential issues have been uncovered and handled. Most
of these are corner cases that may not even be reachable by unexpected user actions.

Hopefully, these changes have resulted in an even more stable version of novelWriter. If no more
issues are discovered, the next release will be the final version 1.0 release.

### Detailed Changelog

**Bugfixes**

* The headers and footers of the document editor and viewer would be clipped on high DPI monitors.
  This was due to the QWidget holding these did not automatically scale in the layout. The proper
  height of these are now calculated and enforced instead of relying on automated scaling. Issue
  #499, PR #502.
* Fixed a few inconsistencies in scaling of toggle switches, the form layouts, and the margins of
  the Item Editor when viewing on a high DPI screen. PR #502.
* Switching syntax theme live would not update all colours in the editor and viewer. This has now
  been fixed. PR #516.
* Using the Tools menu to move items up or down in the project tree, without selecting an item to
  move, would cause a crash. The move actions are now quietly rejected if no item is selected.
  Issue #521, PR #522.

**User Interface**

* Added all the possible keywords for tags and references to the Insert menu. Since the list was
  growing long, the Insert menu entries have been split up into four sub menus according to the
  previous grouping. Issue #501, PR #503.
* A "Release Notes" tab has been added to the "About novelWriter" dialog where the latest release
  notes can be displayed. PR #508.
* Menu entries that will open the "Releases" and "Discussions" pages on the novelWriter GitHub repo
  has been added to the Help menu. PRs #509, #511 and #520.
* The help text of many of the Preferences options have been clarified and rewritten. PR #516.
* Added two greyscale syntax themes. These will match with the greyscale icon themes to produce a
  GUI without colours. PR #516.

**Other Changes**

* The Windows installer now properly sets up the mime type for novelWriter, meaning novelWriter
  project files can be opened from the Explorer directly into novelWriter. PR #511.
* It is now possible to create new files in the Outtakes root folder from the context menu. Issue
  #517, PR #519.

**Test Suite**

* The tests for the core classes of novelWriter have been completely rewritten. Every class or
  source file of the core functionality (everything handling the actual project data and documents,
  as well as the meta data) is now covered by its own testmodule with a 100% coverage for each
  module. PR #512.
* Likewise, the base tests have been rewritten to cover the `Config` class, the `main` function
  that launches the app, and the error handling class. The structure matches the core tests from
  #512. PR #514.
* The GUI tests have been reorganised to match the new test structure, and somewhat improved, but
  some parts still need additional coverage. PR #527.

----

## Version 1.0 Release Candidate 1 [2020-11-16]

### Release Notes

This is the first release candidate for the upcoming release of novelWriter 1.0.

Since the fifth beta release about four weeks ago, not much has been changed in novelWriter. A few
minor tweaks have been made to the GUI.

A number of features and tools are now automatically switched off when there is no project or
document open for those features to act upon. Previously, this was a bit inconsistent, although no
serious bugs have been reported or encountered.

Most of the minor changes in this release should not be noticeable to most users. However, there
are a couple of noticeable changes.

**Typewriter Mode**

The "Typewriter Mode" of the editor has been improved. Essentially, this feature is a sort of smart
scroll. It tries to keep the cursor stationary in the vertical direction, and will try to scroll
the document up when the cursor skips to a new line while typing (or down in case of backspaces).
This is similar to the way a typewriter scrolls the paper when hitting the return key. It improves
the writing experience as the current active line will stay at the same eye heightlevel on the
screen.

Previously, the feature would lock the cursor to a given vertical position defined by the user.
Now, instead, the cursor will remain stationary in the vertical direction at any position the user
sets it to by mouse click or keyboard navigation. The user can define a minimum distance from the
top where this feature is activated. These changes makes it more flexible in terms of where the
focus is in the editor. The feature can be controlled from the main Preferences.

**Switching Syntax Theme**

It is now possible to switch syntax highlighting theme without restarting novelWriter. Previously,
changing the theme would only half-way update the document, header and footer background and text
colours. The new settings would not be fully applied until the application was shut down and
started again, thus making it a bit tedious to look through syntax themes to find the one you want.

Switching main GUI theme still requires a restart.

### Detailed Changelog

**Installation**

* A new setup option `setup.py xdg-install` will install the desktop integration (icons, mime and
  launcher) using the OS' `xdg-utils`. This is a more standardised way of installing these
  elements, and replaces the previous `launcher` option. PR #484.

**Bugfixes**

* The Details Panel below the Outline Tree View was not cleared when a project was closed, and
  whatever was listed there was still present if a new project was opened. The panel is now reset
  when a project is closed. Issue #490, PR #491.

**User Interface**

* The Typewriter Mode feature has been improved to keep the cursor stationary at any point in the
  editor viewport as long as the cursor is at a user-defined minimum distance from the top of the
  viewport. The mouse, arrow and page keys do not trigger a reposition. The new behaviour is
  similar to that of the Gutenberg editor in WordPress. PR #482.
* The document editor and viewer are now properly updated when the user switches syntax theme.
  There is no longer a need to restart novelWriter first to apply the changes. PR #487.
* Some minor GUI changes include: don't run the background word counter when there is no document
  open, make the split panels of the Build Novel Project tool non-collapsible, and set the initial
  column widths of tree views to more sensible values. PR #489.
* Block various menu actions, like split and merge documents, project backup, inserts, etc, when
  there is no project open. None of these being active caused any errors as these actions were all
  handled by the various tools, but they shouldn't even trigger when there is no project or
  document to perform the action on. PR #492.
* Clarify the message of the Close Project and Exit novelWriter dialogs. Previously, it may have
  seemed to some users that clicking "No" would allow the closing to procede without saving
  changes. This is not true as changes are saved automatically when editing a project. The dialog
  text should now make this clearer. Issue #494, PR #495.

**Other Changes**

* The index cache file `meta/tagsIndex.json` now has line breaks and indents. This makes it easier
  to version control if the user really wants to track this file. PR #483.
* The format of the meta data at the top of document files has been changed to be easier to parse,
  and easier to extend with new settings. It is also more human-readable in cases where the user
  opens a document file with other software. PR #486.
* Remove the `ToC.json` file and improve the `ToC.txt` file. There latter now has additional
  information and the format has been improved slightly to be easier to parse if read by an
  external program or script. PR #493.

**Code Improvements**

* There has been some clean-up of comments and docstrings, as well as optimisation and merging of a
  few functions that were implemented in multiple places. PR #485.
* Move some of the constants defined in various other classes into the appropriate constants
  classes, and make all constants upper case variables. PR #489.

----

## Version 1.0 Beta 5 [2020-10-18]

**Important Notes**

* The minimal supported Python version is now 3.6. While novelWriter has worked fine in the post
  with versions as low as 3.4, neither 3.4 nor 3.5 is tested. They have also both reached end of
  life. There are a couple of good reasons to drop support for older versions. PR #470.
  * Python 3.6 introduces ordered dictionaries as the standard.
  * The format string decorator (`f""`) was added in 3.6, and is much less clunky in many parts of
    the code than the full `"".format()` syntax.
  * Especially 3.4 has limited support for `*var` expansion of iterables. These are used several
    places in the code.

**Bugfixes**

* Fixed a bug in the Build Novel Project tool where novelWriter would crash when trying to build
  the preview when running a version of the Qt library lower than 5.14. Issue #471, PR #472.

**User Interface**

* An option has been added in Preferences to hide horizontal or vertical scroll bars on the main
  GUI. These optons will hide scroll bars on the Project Tree, Document Editor, Document Viewer,
  Outline Tab and on the controls of the Build Novel Project tool. Scroll bars take up space, and
  as long as the project doesn't contain very long documents, scrolling with the mouse wheel is
  enough. The feature is of course entirely optional. PRs #468 and #469.
* It is no possible to enable scrolling past the end of the document with a new option in
  Preferences. Previously, the editor would just allow scrolling to the bottom of the document. The
  new option adds a margin to the bottom of the document itself that allows for scrolling past this
  point. This avoids having to type text at the bottom of the editor window. PRs #468 and #469.
* A new feature called "Typewriter Scrolling" has been added. It basically means that the editor
  window will try to keep the cursor at a given vertical position and instead scroll the document
  when the cursor moves to a new line, either by arrow keys or while typing. The position can also
  be defined in Preferences. The scroll bar uses an animation effect to perform the scrolling to
  avoid abrupt jumps in the editor window. PRs #468 and #474.
* The line counter in the Document Editor footer now shows the location in the document in terms of
  percentage. This is convenient for very large documents. PR #474.
* A "Follow Tag" option has been added to the Document Editor context menu. This option appears
  when right-clicking a tag value on a meta data line. PR #474.
* When applying a format from the format menu to a selection of multiple paragraphs (or lines),
  only the first paragraph (or line) receives the formatting. The editor doesn't allow markdown
  formatting to span multiple lines. Issue #451, PR #475.
* The syntax highlighter no longer uses the same colour to highlight strikethrough text as for
  emphasised text. The colour is intended to stand out, which makes little sense for such text.
  Instead, the highlighter uses the same colour as for comments. PR #476.

**Other Changes**

* Since support for Python < 3.6 has been dropped, it is now possible to use `f""` formatted
  strings in many more places in the source code where this is convenient. This has been
  implemented many places, but the code is still a mix of all three styles of formatting text. PR
  #478.
* Extensive changes have been made to the build and distribute tools. The `install.py` file has
  been dropped, and the features in it merged into a new file named `make.py`. The make file can
  now also build a setup installer for Windows. The `setup.py` file has been rewritten to a more
  standardised source layout, and all the setup configuration moved to the `setup.cfg` file. PRs
  #479 and #480.

----

## Version 1.0 Beta 4 [2020-10-11]

**Bugfixes**

* When the Trash folder didn't exist because nothing had been deleted yet, the lookup function for
  the Trash folder's handle returned `None`. That meant that any item with a parent handle `None`
  would be treated as a Trash folder in many parts of the code before the Trash folder was first
  used. This caused a few decision branches to make non-critical mistakes. In particular the
  project tree context menu. This issue has now been fixed with a new check function that takes
  this into account. PRs #452 and #453.
* If an older project was opened, one with a different project file layout than the more recent
  versions, a dialog asked whether the user wants the project updated or not. However, the function
  that moves files to their new location would actually start working before the dialog asked for
  permission. The permission would only be applied to the project XML file. Now, the check is still
  run before the dialog, but the action of moving files around are postponed to after the
  permission has been given and the project XML file parsed. PR #453.
* If there were multiple headings in a file, and the last paragraph did not end in a line break,
  the word counter for the individual sections would miss the last paragraph of the last section
  due to an indexing error. This has now been fixed. PR #453.
* The last cursor position of a document in the editor would only be saved if the document had been
  altered. It is now also saved in the cases where the user makes no changes. PR #460.
* When using an aspell dictionary for spell checking, words containing a hyphen would be
  highlighted as misspelled. This is not the case for hunspell dictionaries. The hyphen is now
  taken into account when splitting sentences into words for spell check highlighting. PR #462.
* Some of the file dialogs would fail with a non-critical error when the cancel button was clicked.
  The cancel is now captured consistently in all instances where such a dialog is used, and the
  calling function exited properly. PR #463.

**User Interface**

* Some minor changes to the text formatting on the Recent Projects dialog. PR #452.
* The Build Novel Project tool has been improved. The settings side panel is now scrollable, and
  the document and settings panel now have a movable splitter between them. This gives more
  flexibility to the sizes of the various parts. PR #459.
* A new option to replace tabs with spaces has been added to the Build Novel Project tool.
  Previously, they were always replaces for HTML output. However, converting them to the HTML code
  for a tab is actually convenient for later import into for instance Libre Office, which then
  converts them back to regular tabs. Issue #458, PR #459.
* Non-breaking spaces have been removed from the HTML conversion of keywords and tags. Issue #458,
  PR #459.
* An upper limit of how large a document the Build Novel Project tool can view has been set. It is
  10 megabytes of generated HTML. The tool will still build larger documents, but they aren't
  displayed. This also limits which options are available in the "Save As" list for such large
  documents. Only native novelWriter exports are supported in such cases. The limit is an order of
  magnitude larger than a typical long novel. PR #460.
* The language indicator in the status bar now has a tooltip stating what tool and spell check
  dictionary provider is being used. PR #462.
* All representations of integers, mostly word counts, are now presented in the same way. They
  should all use a thousand separator representation defined by the local language settings. PR
  #464.
* Many parts of the GUI have had a spin/wait cursor added for processes that may take a while and
  will block the GUI in the meantime. PRs #460, #463 and #464.
* A line counter has been added to the footer of the document editor next to the word counter. It
  makes it easier to compare the position in the document when also accessing it in an external
  editor. PR #466.

**Improvements for macOS**

* The native macOS menu bar now pulls the correct menu entries into the first menu column. PR #463.
* The application name in the main menu would state Python instead of novelWriter. As long as the
  `pyobjc` package is installed, the label will now correctly state novelWriter. PR #463.
* Install and run instructions for macOS have been added to the main README. PR #463.

**Editor Performance**

* The syntax highlighter now remembers what type of line every line in the document is. This means
  that certain types of lines can be re-highlighted without having to process the entire document
  again. This is particularly useful for refreshing the highlighting of keywords and tags after the
  index has been rebuilt. PR #460.
* On a few occasions, the entire document in the editor would be reloaded in order to update the
  layout and formatting. This is not only slow for big documents, it also resets the undo stack.
  Instead, the entire document is "marked as dirty" to force the Qt library to update the layout,
  which is much faster. PR #460.
* For very large documents (in the megabyte range), the repositioning of the cursor when the
  document was opened would sometimes interfere with the rendering of the document itself. This
  could potentially cause the editor to hang for up to a couple of minutes. Instead, the
  repositioning of the cursor is now postponed until the document layout size has reached past the
  character where the cursor is to be moved. This mode is only used for documents larger than 50
  kilobytes. PR #460.
* The document editor will no longer accept single documents larger than 5 megabytes. This
  restriction has also been applied to the Build Novel Project tool. For reference, a typical long
  novel is less than 1 megabyte in size. PR #460.

**Other Changes**

* The command line switches `--quiet` and `--logfile=` have been removed. They were intended for
  testing, but have never been used. The default mode of only printing warnings and errors is quiet
  enough, and logging to file shouldn't be necessary for a GUI application. PR #453.
* A number of if-statements and conditions in the code that were intended to alter behaviour when
  running tests, mostly to stop modal dialogs from blocking the main thread, have been removed.
  These types of changes to the program flow when running tests have now been reduced to a minimum,
  and modifications instead handled with pytest monkeypatches. PR #453.
* The `QtSvg` package is no longer in use by novelWriter. The internal dependency check has been
  removed. PR #457.
* It is no longer possible to set the user's home folder as the root directory of a project. The
  home folder is the default lookup folder in many cases, so it's easy to do by mistake. PR #457.
* The background word counter has been rewritten to run on an application wide thread pool. This is
  a more appropriate way of running background tasks. PR #462.

**Test Suite**

* Major additions to the test suite, taking the test coverage to 91%. PR #453.
* Test coverage for Linux (Ubuntu) for Python versions 3.6, 3.7, and 3.8 are now separate jobs. In
  addition, Windows with Python 3.8 and macOS with Python 3.8 is also tested. All OSes are piped
  into test coverage, and they all have status badges. PRs #453 and #454.

----

## Version 1.0 Beta 3 [2020-09-20]

**Bugfixes**

* After recent changes, the `Edit Project Item` entry (or shortcut `F2`) in the menu would cause an
  error. Other means of triggering the edit dialog for a selected item were working fine. The error
  was caused by a dummy variable being sent by the menu QAction element that was caught by a new
  optional variable in the dialog function. All other menu actions have been wrapped in lambda
  functions to prevent this from happening again. PR #448.
* The Merge Tool was permitting a merge on an empty list of files to be merged. This would result
  in a new, empty file. The Merge Tool will now stop if the list of files is empty. PR #448.
* The orphaned file handling function would cause an error if the orphaned file was empty. This
  would trigger a secondary issue with uninitialised variables, which has also been fixed. PR #448.
* The context menu on the Project Tree would not show the `New File` and `New Folder` options on
  root folders if there were no Trash folder present. This weird bug was caused by the filter
  getting a `None` Trash handle and therefore assuming all root folders were Trash folders as they
  too have parent handle `None`. PR #452.

**User Interface**

* The Last Opened column in the Open Project dialog now has a fixed width font, and the Words
  column has a thin space between number and multiplier unit to make it easier to read. PR #452.

**Code Improvements**

* Minor improvemenmts have been made to the core project classes to improve encapsulation and
  better ensure consistency between the different data structures that store the novel project in
  memory. PR #447.
* Some unused or redundant code has been removed, and in some places, functions have been merged to
  reduce code repetition. PR #449.

**Test Suite**

* A lot more tests have been added and test coverage improved. PR #449.

----

## Version 1.0 Beta 2 [2020-09-13]

**Bugfixes**

* If the horizontal scroll bar appeared at the bottom of the document editor or viewer, for
  instance if a long, un-wrapable line was entered, the scroll bar would sit on top of the document
  footer. The footer bar now properly moves out of the way when the horizontal scroll bar appears.
  Issue #433, PR #434.

**New Features**

* It is now possible to set a different spell check language for a project than the one set in the
  main Preferences. It is only possible to select a different language, not a different spell check
  tool. The setting is managed in the first tab of the Project Settings dialog. Issue #368, PR
  #437.
* The document editor now has the Cut/Copy/Paste options in the main context menu. In addition,
  Select All, Select Word, and Select Paragraph have been added to the menu. The latter two will
  select the word or paragraph under the mouse pointer, not the cursor as the main menu entries do.
  Issue #438, PR #439.
* The document viewer has a new custom context menu with Copy, Select All, Select Word and Select
  Paragraph with identical functionality and look to the context menu entries in the document
  editor. PR #439.
* The document view panel now has a back navigation and forward navigation history of 20 documents.
  The navigation is activated by two buttons in the header, menu entries and keyboard shortcuts in
  the `View` menu, and by navigation buttons on the mouse. Issue #441, PR #442.
* Clicking on a document in the project tree with the middle mouse button will now open the
  document in the document viewer. PR #443.
* Added an edit and a search button to the top left corner of the document editor, in the header.
  The edit button opens the edit item dialog for the open document, and the search button toggles
  the search box for the document. PR #445.
* Added show/hide comment and synopsis buttons to the bottom right corner of the document viewer,
  in the footer. These toggle on and off the rendering of these elements in the viewed document.
  The corresponding settings in Preferences have been removed. PR #445.

**Feature Improvements**

* The document split tool now asks for permission before generating the documents. This adds a
  final confirmation before generating a lot of new documents that it can be tedious to clean up if
  the action was activated by mistake. PR #436.
* Both split and merge tools now preserve the document status or importance value from the source
  item. Previously, it would be reset to the default value. PR #436.

**Test Suite**

* Improved test coverage. PR #446.

----

## Version 1.0 Beta 1 [2020-08-30]

**Bugfixes**

* Not technically a bug, but the clearing of the document editor footer bar, both during start-up
  and when a document was closed, would print two ERROR messages to the terminal window. These were
  benign, but are now prevented from occurring by a slight change in the logic. Issue #418, PR
  #420.
* Fixed spell check highlighting for words separated by a forward slash, which was treated as a
  single word. Issue #427, PR #428.

**New Features**

* A new root folder has been added. It is named "Outtakes" by default, and functions as an archive
  folder for any file that the user wants to take out of the main project tree. The file retains
  its meta data, is editable, and is always excluded from builds. It is not possible to create
  files in this folder, but you can create subfolders for organising them. PRs #415, #416 and #419.
* Support an alternative apostrophe. There is a unicode character defined for this, but the regular
  right hand single quote symbol is the recommended character. However, sometimes this confuses the
  syntax highlighter. The alternative character bypasses this, and may also be useful for languages
  that don't use the same type of symbol for these. PRs #429 and #430.

**Feature Improvements**

* The way the enter and tab keys work in the document editor have been improved. If the search or
  replace text box has focus, the tab key switches between them, and the enter key always triggers
  the button that is to the right of the box with focus. If the editor has focus, the tab and enter
  keys work as expected for a text editor. PRs #412 and #413.
* The keyboard sequence `Ctrl+Shift+Z` is now again an alternative to `Ctrl+Y` for the redo
  functionality. PR #413.
* It is now possible to drag and drop files into the Trash folder. PR #415.
* Files moved to Outtakes or Trash are now cleared from the index, except their word counts. All
  tags and references are thus out of the project. They are automatically put back in when the file
  is dragged into the main project tree again. PR #416.
* Tabs and tab stops are now rendered properly in the document viewer. Since the `setHtml` function
  of the Qt widget used here strips tabs, they were previously just converted to eight spaces. This
  prevented the tabs from aligning vertically like they do in the editor. The stripping of tabs is
  now bypassed by replacing them with a placeholder text, and reverting the replacement after the
  document content has been set. This change also applies to the preview in the Build Novel Project
  tool, and therefore also the print and print to PDF functions. PR #419.
* The syntax highlighter is now better at detecting what is a single quoted string and what is an
  apostrophe in a word. PR #430.

**Other Changes**

* A hard maximum project tree folder depth of 30 has been added. Level 28 is the last level where a
  folder can be created, to allow for one more level of files. There is no particular reason for
  the number 30, it was mostly a matter of picking a number. 30 is assumed to be excessive. It is
  hard to navigate a project tree with that many folders. The value was set because many places in
  the code there was a soft limit of 200. If you created more, various parts of the code would stop
  working. PRs #416 and #421.
* The dialog for reporting unhandled errors has been changed and a new custom Qt subclass written.
  It does essentially the same thing as the standard QErrorMessage box did, but adds the feature of
  a clickable link to the issues tracker on GitHub, and a monospace formatted traceback for the
  issues ticket. In addition, a crash that pops this dialog will now trigger an attempted
  controlled shutdown of novelWriter. Before, it would try to keep running, but often leave
  novelWriter in a half defunct state. PR #417.

**Test Suite**

* Added better test coverage of the Project Load dialog and the Project Outline tool. PR #423.
* Switched from Travis-CI to GitHub actions for running Python tests. PRs #424, #425 and #426.
* All tests can now be run independently of other tests on a function level. Before, this was only
  possible on a test file level. Issue #431, PR #432.

----

## Version 0.12.1 [2020-08-16]

**Bugfixes**

* Some of the insert menu functions were broken due to a left-over comma in the insert source code
  converting the insert text from a string to a tuple. This is a quirk of the Python language and
  unfortunately not caught as a syntax error. Issue #409, PR #410.

**Feature Improvements**

* The Select Paragraph feature in the Edit menu now selects only the paragraph itself, without the
  leading line break. This was previously handled entirely by the Qt library, which does this for
  some reason. Issue #395, PR #405.
* A chapter heading in a file with a different layout than `Unnumbered` can now also be flagged as
  an unnumbered chapter heading by adding an asterisk to the begfinning of the title text. This
  only affects the number assignment and counter when running the Build Novel Project tool. The
  rest of the app ignores the asterisk. Issue #402, PR #406.

----

## Version 0.12 [2020-08-15]

**User Interface**

* Added a New Project Wizard that can, in addition to create the previous minimal new project, also
  create a project with pre-defined root folders and chapter and scenes. It is also possible to
  create a copy of the example project from the source code. Either from the `sample` folder in the
  source, or from a `sample.zip` file generated by the `setup.py` script and saved to the
  `nw/assets` folder. PR #366.
* When the user clicked cancel on the colour dialog in Project Settins, the icon would be reset to
  black. Instead, the colour should remain unchanged. A check that the user actually selected a
  colour has now been added. Issue #395, PR #403.

**Other Changes**

* Cleaned up code using `flake8` tool and added it as a permanent check on pull requests. The tool
  filtered out a number of unused variables and imports, which wastes CPU time and memory. Every
  bit helps. PRs #394, #397 and #401.
* Added contributing guide, code of conduct and issue templates. Direct push to main, and PR #398.

----

## Version 0.11.1 [2020-08-09]

**Bugfixes**

* The modality of the dialogs have been made more consistent and a few issues with conflicting
  settings resolved. Mostly the latter relates to some dialogs both having the `exec_()` call and
  the `show()` call. The former implies modal, the latter does not, and the latter usually took
  precedence. All dialogs are now modal with the exception of the Writing Statistics and Build
  Novel Project tools. PR #389.

**User Interface**

* The Help menu entries for the documentation have been improved a bit. If the local copy of the
  documentations is present (both files are checked now), and the Qt Assistant is installed, the
  "Documentation (Local)" entry is visible with `F1` as keyboard shortcut. The "Documentation
  (Online)" is always visible with `Shift+F1` keyboard shortcut. The `F1` key redirects to this too
  if the local copy isn't available. PR #386.
* The Writing Statistics tool now has the ability to set a cap between 100 and 100 000 words on the
  word count histogram bars. This is useful if the user has added a large chunk of text, in which
  case the histogram bar is dominated by this one entry. Now, anything on and above the cap value
  will have a full bar, and all other entries scale from 0 to the cap value. PR #387.

**Documentation**

* The main index page of the documentation now has a build date on it. PR #390.

**Other Changes**

* The Travis CI build system has been altered to first check that the tests pass for Python 3.8,
  for then to move to the other supported Python versions. These are currently 3.6 and 3.7. Python
  3.9 will be added when it is released in October. PR #388.
* Some clean-up of the source code, mostly in terms of unused imports and missing docstrings. PR
  #391.

----

## Version 0.11 [2020-08-08]

Note: The source code has now switched to a default branch named `main` ahead of the changes
planned by GitHub. See their [notes](https://github.com/github/renaming) for more information.

**Bugfixes**

* The `pytest` config file now sets the local source path as the first search path for the main
  novelWriter package. This ensures that the tests can always find the correct version of the code
  when running tests. PR #381.
* The `install.py` script was expecting an older file layout for assets files. This has now been
  updated to the curren file layout. PR #380.

**User Interface**

* A set of new exception handling functions have been added. Recoverable errors will now pop an
  error dialog with the error message and a traceback for the user. The application will not
  generally exit on such errors, unless it causes Python itself to abort. It is possible to copy
  and paste the error message so it can be used for a ticket in the issue tracker. PRs #376 and
  #378.

**Documentation**

* The full documentation for novelWriter, available at
  [novelwriter.readthedocs.io](https://novelwriter.readthedocs.io/) has been rewritten. It was
  drifting out of sync with the development of the code. In addition, many improvements have been
  made to the reStructuredText formatting of the documentation source by providing better
  cross-reference linking and highlightings. The main repository README file has been updated to
  match. PRs #375, #382, and #384.
* The main `setup.py` script has been updated to also build documentation for the Qt Assistant when
  given a `qthelp` flag. The compiled help files are copied into the `nw/assets/help` folder, and
  bundled with the source when pushed to PyPi. The GUI has been altered to open the local help
  files instead of redirecting to the online documentation if the local files are both present and
  the Qt Assistant is installed. PR #375 and #379.

**Other Changes**

* Some minor changes to the source code has been made to more correctly use the Python
  `__package__` variable. PR #376.

----

## Version 0.10.2 [2020-07-29]

**Bugfixes**

* Fixed a crash when using the replace part of search/replace when using regular expressions for
  the search. The replace code assumed the search field was a string, which isn't the case when
  using RegEx, rather itb is a QRegularExpression or QRegExp object. This has now been resolved. In
  addition, the replace feature has been improved to make sure that it only replaces text selected
  by an actual search, not any user selected text. Issue #371, PRs #372 and #373.
* The Tokenizer class used for converting novelWriter markdown to other formats produced some
  invalid escape sequence warnings. The warnings did not seem to affect the results, but have
  nevertheless been fixed. PR #370.

**Features**

* Insert menu entries to insert single and double open and close quote symbols have been added.
  These are the symbols selected as the quote symbols in Preferences. They also have keyboard
  shortcuts associated with them. PR #367.

----

## Version 0.10.1 [2020-07-11]

**Bugfixes**

* Any error encountered when converting a project from the old project folder structure to the new
  were not properly propagated to the origin of the call. Any errors of warnings occurring in the
  process would previously not have been reported properly. These are no reported in a pop-up
  dialog. PR #359.

**User Interface**

* The tooltip of the search/replace Regular Expression option has been updated to state the feature
  only works for Qt 5.3 or higher. PR #359.
* The menus have been restructured a bit. The search options have been moved to a new Search menu.
  The menu order has been changed to a more standard order. The Build Novel Project tool moved to
  the Tools menu. The full screen distraction free mode is now named Focus Mode everywhere in the
  GUI, source code and settings files. Previously, different names were used in different places.
  PR #361.
* Tooltips have been added to main GUI buttons without a button text. PRs #361 and #363.

**Features**

* The search/replace Regular Expression option now uses the newest QRegularExpression tool instead
  of the older QRegExp tool if the Qt version is 5.13 or above. Otherwise, it still uses the old.
  The main benefit of the newer tool in this context is better Unicode support. PR #360.
* The Build Novel Project tool can now generate Roman numbers for chapter markers. Both upper and
  lower case is supported. PRs #362 and #363.

**Other Changes**

* The install scripts now try to create folders before copying icons. PR #364.
* The manifest file now lists the root assets folder, so that it is included in the pypi build. PR
  #364.
* The .desktop template file has the correct categories set according to the FreeDesktop standard.
  PR #364.

----

## Version 0.10.0 [2020-06-30]

**Note:** If the project file is opened by this version of novelWriter, the project file can no
longer be read by an earlier version due to the change of how autoReplace settings are stored.

**User Interface**

* The Session Log dialog, now named Writing Statistics, has been redesigned and now has a few more
  filter options. This update also fixes the filtered time count properly. The dialog now shows a
  histogram of words added in a given session, or optionally, on a given date. The filtered log
  data can also be saved as a JSON or CSV file, the latter suitable for importing to a spread
  sheet. The new dialog tool required a new session log file format, so the new session log has
  been given a new file name. The old log file will be left untouched in the project's `meta`
  folder. For projects created prior to this change, the log will record a word count offset that
  will be subtracted from the first entry such that the first word diff will always be 1 instead of
  the total word count of the entire project. Such a large word diff would otherwise saturate the
  histogram. PRs #339 and #349.
* The document editor panel has received a footer bar like the one recently added to the document
  view panel. The footer bar currently shows the status level of the document, and the document
  word count. In addition, the word counter shows the change in count for the current session in
  the same way project word count and change is shown in the status bar. The document word count
  has been removed from the main window status bar. PR #348.
* The document editor footer can optionally be hidden in Distraction Free mode. PR #351.
* The Italic and Bold menu entries have been renamed to Emphasis and Strong Emphasis, which is more
  in line with what they represent in Markdown and HTML. They are still renderred as Italic and
  Bold in the document viewer, but the HTML export is using the `<em>` and `<strong>` tags. PR
  #350.
* Due to several issues with the formatting of emphasised text using `*`, `**`, and `***` wrappers,
  especially when using nested emphasis, the syntax for emphasis (italic) and strong (bold) has
  been reverted to use `_` and `**` wrapping, respectively. This removes the ambiguity, and
  resolves the corner cases. It was possible to resolve the issues by using a custom written parser
  that takes care of all valid combinations, but such a parser would be a bit too slow for use in
  syntax highlighting. I decided therefore to stick with RegEx parsing, and keeping those RegExes
  as short and fast as possible while enforcing the basic formatting rules. Separating the notation
  for emphasis and strong is commonly recommended when writing Markdown anyway, so it is a sensible
  compromise between speed and flexibility. This PR partially reverses PR #310. Issue #353, PR
  #355.
* The syntax highlighter now properly highlights overlapping formattings, including emphasised text
  inside of highlighted quotes. PR #355.
* The colour highlighting of emphasis, strong and strikethrough, can now be switch off in
  Preferences. The syntax highlighter will still apply the italic, bold and strike effects. PR
  #357.
* The project path in the Details tab of Project Settings can now be selected and copied to
  clipboard. Issue #354, PR #356.

**Other Changes**

* The way the auto-replace settings are stored in the project XML file has been changed in order to
  be more consistent with other features, and to avoid a potential pitfall in defining the tag name
  from a user-entered string. The project class retains its ability to read the old format of the
  file, and will save in the new format. The file format of the project XML file has been bumped to
  1.2. PRs #344, #346 and #347.

----

## Version 0.9.2 [2020-06-26]

**Bugfixes**

* The project tree word counts were getting mixed up when a file was moved to the trash folder, or
  permanently deleted. This has now been fixed, and moving a file should give a zero net change of
  project word count. Permanently deleting it will result in a negative net change. Issue #333, PR
  #335.

**User Interface**

* There is a feature in the project tree class that ensures that the tree item being acted on is
  visible in the tree. It is called when you for instance click the header of an open document. It
  was also activated when opening a document from the tree view with either double-click by mouse,
  or by using the Enter key. This meant that the tree view would often move, which made it hard to
  mouse click on items after eachother since you ended up chasing a moving target. This feature is
  now disabled for document open. In addition, the scroll into view feature has been added to the
  search/replace call to move into the next document when reaching the end of the current document.
  This was requested in Issue #332. PR #334.
* The Build Novel Project tool will now display the build time of the document in the preview
  window in order for the user to know if it is potentially out of date. The timestamp is given, as
  well as a fuzzy time string, indicating the age of the content. Issue #331, PRs #336 and #337.

**Documentation**

* The documentation has been updated to clarify the correct formatting for italic, bold and
  strikethrough formatting tags. Issue #220, PR #338.

----

## Version 0.9.1 [2020-06-21]

**Bugfixes**

* Fixed a serious bug in the replace part of the search/replace function that caused novelWriter to
  crash when the replace text function was called. Issue #327, PR #328.

----

## Version 0.9 [2020-06-21]

**Core Functionality**

* Underline text formatting has been removed. It is not standard HTML5, nor Markdown, and was
  previously implemented using the double underscore notation that in standard Markdown is
  renderred as bold text. Instead, novelWriter now renders a single `*` or `_` wrapping a piece of
  text _within_ a paragraphs as italicised text, and a double `**` or `__` as bold text. The
  keyboard shortcuts and automatic features _only_ support the `*` notation. A triple set of `***`
  are treated as both bold and italicised. PR #310.
* Strikethrough formatting has been added back into novelWriter using the standard Markdown `~~`
  wrapping. PR #310.
* Added support for thin spaces and non-breaking thin spaces. PR #319.
* The `Ctrl+Z` key sequence (undo) would not go through the wrapper function for document action
  for the document editor, but act directly on the document. This caused some of the logic
  preventing conflict between auto-replace and undo to be bypassed. This has now been resolved by
  blocking the keypress itself and let the menu action handle the key sequence. Issue #320, PR
  #321.
* The dialog window size and column width setting for the auto-replace feature in Project Settings
  are now preserved between closing and opening the dialog. Issue #322, PR #324.

**User Interface**

* The Open Project dialog will now ask before removing an entry from the recent projects list. PR
  #309.
* The text emphasis functions, either selected from the menu or via keyboard shortcuts, will now
  try to respond to the command in a more meaningful way. That is, the text editor will try to
  toggle the bold or italics features independently of eachother on the selected text. A menu entry
  to apply both at the same time has also been added. PR #310.
* The document editor search tool has been completely rewritten. It now appears as a search box at
  the top of the document, and has a number of toggle switches added to it. You can modify the
  search tool to be case sensitive, select only whole words, use regular expression search strings,
  loop when reaching the end, and continue the search in the next file in the project tree. For the
  replace feature, you can also select to have the feature try to preserve the case of the replaced
  word. Issues #84 and #305, PR #314.
* A dialog has been added for selecting quotation mark style. These are now used in the Preferences
  dialog instead of a plain text edit box. PR #317.
* Added an insert menu for inserting special symbols like dashes, ellipsis, thin and non-breaking
  spaces, and hard line breaks. PR #319.
* A menu option to replace straight single and double quotes in a selected piece of text has been
  added. This uses the same logic as the auto-replace feature. Issue #312, PR #321.
* When pressing `Ctrl+R` while the document editor has focus, the edited document will be viewed or
  refreshed in the document viewer. Previously, the selected document in the project tree had
  priority. The document is also now saved before loaded in the viewer, ensuring that it shows the
  very latest changes. Issue #143, PR #323.
* The selection in the project tree should not scroll into view when just opening the document.
  This can be quite annoying if loading several documents in sequence by double-clicking as the
  target may move just when you're about to click. PR #325.

**Other Changes**

* Added the file's class and layout to the meta data string of saved document files. This meta data
  is only used to restore the file meta information into the project if it was lost from the
  project file. It is also useful information when reading the file in external tools. PR #308.

----

## Version 0.8 [2020-06-14]

**Bugfixes**

* The HTML converter, used for the document view window as well as the Build Novel Project tool,
  would crash novelWriter if a file included an `@tag:` entry with no actual tag name following it.
  In addition to fixing this issue, the call to the converter is now also wrapped in a `try/except`
  construct to prevent crashes caused by potential edge cases in document content. If the rendering
  fails, the view window will show an error message instead of the intended document. Issue #298,
  PR #299.
* Clipping of the descended part of fonts in the document title bar has been fixed. Issue #295, PR
  #300.
* When clicking a tag in the editor while the viewer was closed, nothing would happen. Now, the
  viewer is first opened before navigating to the source of the reference tag. Issue #294, PR #306.
* The missing optional rendering of synopsis comments in the document view panel has been added.
  Mentioned in Issue #301, PR #311.

**User Interface**

* A details panel below the Outline tree view has been added. The panel shows all the information
  of a selected row in the tree view above, including hidden columns, and some additional
  information. The tags and references also become clickable links that when clicked will open in
  the document viewer. PR #281.
* Icons have been added to the Title and Document columns in the Outline. The titles get a new icon
  indicating the header level, while the documents get the already existing document icon. PR #302.
* Added a context menu to the project tree for easier access to some of the most use actions on the
  tree. PR #282.
* Improved the support for High DPI screens. Margins and box sizes that were hardcoded should now
  scale. User settings should also scale back and forth when switching between scale factors. Issue
  #280, PR #285.
* The total edit time of a project is now displayed on the Details tab of the Project Settings
  dialog. PR #290.
* The title bar in the document editor now has a full screen button and a close button, and in the
  document viewer a reload button and a close button. The full screen button toggles the
  distraction free mode, and the reload button regenerates the document being viewed to update any
  changes that may have been made to it. PRs #293, #300, #303 and #306.
* The References panel below the document viewer has been redesigned. It now sits in a resizeable
  panel below the document, and its controls sit in a footer bar in the document itself. The
  functionality of the feature is otherwise unchanged, but the buttons have received new icons. PRs
  #304 and #306.
* The option to render comments and synopsis in the document view panel has been added to
  Preferences. The toggle option for comments that was previously in the menu has been removed. PR
  #311.

**Project Structure**

* The way GUI states of switches, column widths, etc., is saved has been improved a bit during the
  High DPI updates. PRs #285 and #286.
* Some settings have been moved around to more appropriate sections in the project XML file. The
  project load function still reads the values from the previous location if opening an older
  project file. PR #288.
* A file opened in the Trash folder is no longer "Read Only". The feature was rather arbitrary, and
  also required a GUI element to notify the user of the fact. Any file can now be edited. PR #292.

**Code Structure**

* The core classes making up the project itself were previously merged into a single source code
  file. This file was getting a bit big, so they have been split up again. PR #289.
* A lot of Inkscape meta data has been removed from the SVG icons, reducing the file sizes quite a
  bit. PR #291.
* Opening and closing of files are now properly handled also when using the ConfigParser tool.
  Previously, files were not properly closed after the content had been read, leaving the handles
  open until the Python garbage collector handled them. PR #300.

----

## Version 0.7.1 [2020-06-06]

**Bugfixes**

* For some fonts (especially Ubuntu) the minimum column width in the tree widgets would be
  estimated to be too large. It especially meant that the "include when exporting" flag had a
  column much wider than it needed to be. This setting is now overridden with the known size of the
  icon, plus a 6 pixel margin. PR #278.
* Correctly fixes issue #273, which was actually due to an old css setting from early development.
  PR #287.

**User Interface**

* The Build Novel Project tool now has an option to not style the text before printing or exporting
  to file. PR #276.
* When opening an item in the project tree, the focus remains on the tree and no longer switches to
  the editor. It makes it easier to flip through files and look at them by pressing enter
  repeatedly. PRs #278 and #287.
* Added a title icon and document icon to the outline view. PR #278.
* The timeline class root folder now has a calendar icon instead of a clock. PR #287.
* Regrouped the options on the Build Novel Project tool a bit. They are now sorted into Titles,
  Format, Text and File categories, with more consistent labelling. PR #278.
* A link colour has been added to the Build Novel Project tool. It's the same colour as the header.
  PR #287.

**Other Changes**

* Reduced the number of files and folders in the source code a bit. PR #277.

----

## Version 0.7 [2020-06-01]

**Bugfixes**

* Fixed a bug where novelWriter might crash if a file is deleted immediately after being created,
  and also additional points-of-failure if the project was new. PR #267.

**User Interface**

* The back-references list in the project view panel now shows references to any tag in the open
  document, not just the first tag. Issue #227, PR #234.
* Clicking a tag now tries to scroll to the header where the tag is set. The index needed a couple
  of minor changes for this feature, so this will invalidate the old index for a project saved with
  an older version, and require a new to be built. This is done automatically. PR #234.
* Moved the Close button on the "Build Novel Project" dialog to the area with the other buttons
  since we anyway increased the size of that area. PR #256.
* Updated the unit for Preferences > Editor > Big document limit from `kb` to `kB`. Issue #258, PR
  #260.
* Added Typicons-based coloured icon set also for light GUI background. PR #265.
* The export check mark that was added to the Flags column in the project tree in Version 0.6 has
  been moved to its own column, and been replaced with a proper icon. The details panel below it
  has been updated as well. PR #268.
* Icon sizes are now calculated based on the size of the text, and all text and icons should scale
  relative to the default GUI font size. PR #268.
* The font family and size of the main GUI font can now be changed in Preferences. For Windows,
  this defaults to Cantarell 11pt, which is now shipped with novelWriter. On other systems it
  defaults to the system font. Special accommodations had be made for Ubuntu where the font size of
  the tree widget was not updated automatically (Issue #273). PRs #269, #270, #274 and #275.
* There are no Monospace fonts on the main GUI any more. Where fixed width is needed, the size is
  calculated beforehand with Qt's font metrics class. PR #271.
* Fonts are now selected via the system's font dialog rather than the font combo box. PR #270.
* Word, character and paragraph counts are now updated on the project tree details panel if the
  file currently being edited is also selected in the tree. PR #272.
* The Build Novel Project dialog now shows the previous generated content when it's opened. PR
  #272.
* The Build Novel Project tool can now export the HTML and NWD output into a JSON data file. This
  file is convenient if the user wants to post-process the output with for instance Python, or one
  of the other numerous languages that can read JSON files. PR #272.

**Project Structure**

* The project folder structure has been simplified and cleaned up. We also now freeze the main
  entry values in the main XML file. The XML file is now given version 1.1, and no further core
  changes to its structure will be made without bumping this version. We're also locking it to only
  be opened by version 0.7 or later. An old project file is converted on first open. PRs #253 and
  #261.
* When a project is closed, two table of contents files are written to the project folder. They are
  named `ToC.txt` and `ToC.json` and are there for the user's convenience if they want to find a
  specific file from the project in the data folders. As discussed in Issue #259, PRs #261 and
  #262.
* The expanded node flag from the project tree was also saved for file entries, which cannot
  actually be expanded. These flags are no longer saved in the XML file. PR #261.

**Other Changes**

* Dropped the usage of `.bak` copies of document files. This was the old method to ensure the
  document data was written successfully, but it uses twice the storage space. Instead, writing via
  a temp file is the current safe way to save files. PR #248.
* The project class now records the accumulated time in seconds a project has been opened. This
  data is not yet displayed anywhere, but it is being tracked in the project XML file. PR #261.

**Test Suite**

* Added tests for Build Novel Project, Merge Folder and Split Document tools. PRs #263 and #264.

----

## Version 0.6.3 [2020-05-28]

**Bugfixes**

* It was possible to have the backup folder set to the same folder as the project, resulting in an
  infinite loop when `make_archive` was building the zip file. This crash of paths is now checked
  for before moving to the archive step. Issue #240, PR #241.
* Fixed an issue with the Build Novel Project tool on Ubuntu 16.04 LTS where the dialog wouldn't
  open. Issue #243, PR #246.

**User Interface**

* Renamed the "Generate Preview" button on the "Build Novel Project" tool to "Build Novel Project".
  You must actually click this to be able to export or print. Issue #237, PR #238.
* Added font family and font size selectors to the "Build Novel Project" tool. You may want a
  different print font than used in the editor itself. Issue #230, PR #238.
* Removed the "Help" feature in "Build Novel Project" and instead added detailed tooltips. Issue
  #250, PR #249.
* Changed the title formatting codes for "Build Novel Project" to something less verbose. The old
  codes are translated automatically. Issue #247, PR #249.
* A margin of the viewport (outside the document) has been added to the document editor and viewer
  to make room for the document title bar. Previously, the title bar would sit on top of the
  document's top margin, which would sometimes hide text that would otherwise be visible (when
  scrolling). PR #236.
* Fixed an alignment issue for the status icon on the project tree details panel. Mentioned in
  #235, PR #239.
* Removed the `Xo` icon for NO_LAYOUT in the project tree details panel. Mentioned in #235, PR
  #239.
* Added a "Details" tab to the "Project Settings" dialog, which also lists the project path. Issue
  #242, PR #239.

----

## Version 0.6.2 [2020-05-28]

* Botched release. Replaced with 0.6.3. Crashes when Build Novel Project is opened.

----

## Version 0.6.1 [2020-05-25]

**Bugfixes**

* The Outline view now takes into consideration the exported flag, and does not show excluded files
  in the outline. PR #224.
* Page layout format was ignored when exporting project. The formatting of this layout has now been
  added. PR #224.
* If multiple headings were present in a file, the sorting of headings in the Outline view would
  follow a text sort not a numerical sort of the line numbers. That is, it would be sorted as "1",
  "10", "2", "20", etc. This has been fixed. PR #226.
* The text justification in the preview in the  Build Novel Project was following the main
  Preferences settings, not the Build settings. This did not affect the formatting of the exported
  file itself, but the preview is now made consistent with the build settings. Issue #228, PR #231.

**User Interface**

* Recent projects in the open project dialog can be removed from the list by hitting the delete
  key. PR #225.
* Moved the browse button to after the path box in the open project dialog. PR #225.

**Other Changes**

* The three remaining dependencies now have a minimum version set. PR #224.
* Moved the sample project up one folder level. PR #224.

**Documentation**

* The export page in the documentation erroneously stated that line breaks could be added to titles
  by adding `%\\%`. The correct syntax is `\\`. Issue #229, PR #231.

----

## Version 0.6 [2020-05-24]

**Bugfixes**

* Fixed a bug in validation of `@tag:` meta tags where one or more spaces before the `:` would
  still pass as a valid tag, but the keyword index array would be missing those spaces in its
  counter. This mainly affected the highlighting of keywords, which would be misaligned. PR #206.

**User Interface**

* The Export Tool has been removed and replaced by a new tool called "Build Novel Project". The new
  tool has the same filtering options as the Export Tool, but with more formatting options for
  titles. It also has a preview window to display the generated document. A Save As button provides
  exports to HTML, novelWriter Markdown, plain text, PDF and Open Document format. LaTeX export has
  not been ported over, and interfacing with Pandoc is no longer supported either. Although, as
  before, the HTML export can be converted with Pandoc to other formats outside of novelWriter. The
  new tool also supports printing. PRs #204, #220 and #221.
* The Project Settings, Preferences, Item Editor, Merge Documents, and Split Documents dialogs have
  been redesigned. The ones with tabs now have vertical tabs on the left with horizontal labels.
  The dialog design should be more compact, and have room for more tabs for future settings. PR
  #212.
* A new icon, as well as a mimetype icon for the project files, have been designed and added to the
  app. PRs #213 and #214.
* The About dialog has been completely redesigned to allow more information. PR #217.
* The Open Project dialog has been cleaned up and made more readable. The project paths have been
  moved out of the list, and are now displayed when an item is selected instead. Icons have been
  added, and the New project dialog can also be triggered from this dialog. PR #218.
* The document stats have been added to the details panel below the project tree. PR #219.

----

## Version 0.5.2 [2020-05-21]

**Bugfixes**

* When running on Windows 10, some of the buttons were missing icons. More fallback icons have been
  added to ensure that all current buttons have a fallback path that always ends in an icon. PR
  #211.

**User Interface**

* The statusbar has been redesigned a bit. The block icons showing document and project saved
  status have been replaced by LED icons. The statistics has been moved to a separate label, and
  most of the detailed stats moved to its tooltip. PR #210.
* Default icon theme is now `Typicons Grey Light`. PR #211.
* Clicking on the document header selects the document in the project tree, but this functionality
  has been enhanced to also ensure the document is expanded and visible in the tree. If it's
  scrolled out of view, the tree will scroll it into view. PR #215.
* Syntax highlighting of text in quotes can now be turned off in Preferences. PR #215.

**Core Functionality**

* Checking for version dependencies and a few packages (aside from PyQt5) is now done later in the
  start-up so that it is possible to alert the user with a dialog box instead of terminal error
  messages. PR #210.
* Made a few minor changes to the code so novelWriter can run with Python 3.4.3 and Qt 5.2.1, that
  is, it runs on last version of Ubuntu 14.04. This level of compatibility is not guaranteed to
  remain in the future, but for now, the changes have no impact on functionality. PR #210.

----

## Version 0.5.1 [2020-05-14]

**Bugfixes**

* Fixed a bug where only some of the text would be rendered in the editor window when a large text
  document was loaded. The text is there in the buffer, but the rendering process was interrupted
  by the function that recalculates margins. This recalculation was added with the document tiles
  in 0.5. The re-rendering of the text could be triggered by opening the search bar, indicating
  that it was caused by the shifting of the vertical document frame. PR #208.

**User Interface**

* The icon theme functionality of novelWriter has been reworked. For the default system theme, very
  little has changed. It should still load whatever the system provides, but this doesn't work for
  all icons on Windows 10 for instance. It is now possible to select between three icon themes in
  the Preferences dialog, independent of the GUI theme. Using a theme breaks the dependency on the
  operating system to provide standard icons. Qt provides some, but not all needed by novelWriter.
  PR #207.
* Added a check that warns if the project file was saved with a newer version of novelWriter as
  that may cause meta information to be lost. This warning will remain there until the file format
  is finalised. This is an issue with preserving certain settings, not the project structure
  itself. PR #205

**Debugging**

* Reduced the number of command line switches needed for debug runs. PR #205.

----

## Version 0.5 [2020-05-09]

This release of novelWriter has a number of feature updates, bringing it one step closer to initial
feature completeness for a version 1.0 release.

In the pipeline for 1.0 is a completely new export tool with improved and added options, including
printing. Further improvements are also planned for the new Outline View added in this version.
When these additions are completed, novelWriter will start moving towards a 1.0 release via release
candidates. I'm hoping to wrap up this year and a half long stage of initial development soon so
that I can spend more time using it than creating it.

**Additional thanks** to @countjocular for PRs #173 and #174, and to @johnblommers for all the
helpful feedback and issue reports for the new features added in this, and previous releases.

### Noteable Changes

* The Timeline View dialog is now gone. Instead, the main window area has been split into two tabs.
  The first, the "Editor", contains the Document Editor and Viewer panels. The second, the
  "Outline", contains a new Outline View of the novel part of the project, broken down into a tree
  view of all the project headings. All meta data associated with each part of the novel can be
  viewed in further columns, selectable from a drop down menu by right-clicking the header. These
  columns can also be rearranged.
* Both the Editor and Viewer panels now have a header showing the document label as seen in the
  Project Tree. Optionally, the full path of the document can be viewed. Clicking this header will
  select the document in the Project Tree, making it easier to find where the document belongs in
  the structure.
* A project load dialog has been added when novelWriter is launched. It will show you your recently
  opened projects, let you browse for those that aren't listed, or create a new project. More
  features will be added to this dialog later on.
* The Preferences dialog has been completely redesigned to make it easier to find the various
  settings and understand what they do.

### Detailed Changelog

**Features**

* An Outline View panel has been added to the main GUI window. The Outline View can show all meta
  data associated with a novel heading in a column-wise manner. The Timeline View feature has been
  dropped in favour of the new Outline View. PRs #140, #181 and #191.
* A synopsis feature has been added. It allows a comment to be flagged as a synopsis comment to be
  picked up by the indexer and displayed in the GUI. Currently available in the Outline View. PRs
  #140 and #191.
* A document title bar has been added to the top of the editor and viewer. These show the document
  label as seen in the project tree. Optionally, the full document path can be shown. Clicking the
  title will highlight the document in the project tree. PRs #192 and #194.

**User Interface**

* A Project Load dialog has been added, which pops up when novelWriter is launched. It allows for
  opening other recent projects, browse for projects, or start a new project. This replaces the
  former Open and New Project features, as well as the Recent Projects menu entry. PRs #177 and
  #183.
* The command line switches for debugging have been changed a bit. Higher level of debugging now
  includes the lower levels, preventing the need for specifying for instance both debug and verbose
  debug. PR #182.
* The Preference dialog has been completely redesigned. The options are now displayed vertically,
  in four tabs instead of two, and with more informative text explaining what they do. Some
  previously unconnected options have also been added. PR #193.

**Bug Fixes**

* The `install.py` script has been fixed to reflect changes in storage location of the themes. PR
  #174.
* Fixed a bug with launching Preferences without Enchant spell checking installed. PR #190.
* A minor issue with running backups with no backup path set has been fixed. The backups would be
  written into the source folder, or wherever novelWriter was launched from, which is a very messy
  fallback. PR #195.

**Documentation**

* Some outdated links and a number of typos and spelling errors have been corrected. PR #173.
* Documentation has been brought up to date with the current set of features of novelWriter. PR
  #202.

**Project Structure**

* Opening a project now writes a lock file to alert the user if the same project is opened more
  than once. The warning can be ignored if the user wants to proceed. PR #179.
* Two new meta tags have been added to the project file to store a counter for the number of times
  the project has been saved or autosaved. The meta information is not currently displayed in the
  GUI, but could be added to an About Project dialog in the future. The PR also adds checks to
  ensure XML attributes exist before attempting to load them. PR #180.
* A single line of document meta data is now written to the top of document files. They mainly
  serve to identify the file content if one opens the file directly in an external editor, but also
  assist the Orphaned Files tool to identify the files when they are found, but missing from the
  project tree. PRs #200 and #201.

**Code Improvements**

* For the Outline View, the `NWIndex` class has been restructure and extensively rewritten. It is
  more fault tolerant, and will automatically rebuild a corrupt index loaded from cache. PR #140.
* The way that dialog options (which options were selected last time a dialog was open) has been
  rewritten. All data is now stored in a single JSON file in the project meta folder. PR #175.
* Since the config class is instanciated before the GUI, error reporting to the user was tricky. An
  error cache has now been added to allow non-critical errors to be displayed after the GUI is
  built. PR #176.
* All source files now have the minimal GPLv3 license note at the top. PR #188.
* Also added license info to the command line output. PR #189.
* Large chunks of the code has been restructured. Mainly the non-GUI parts, which have mostly been
  merged into a new `core` folder. Several classes which are only used by a single object have been
  merged into the same file, reducing the total number of source files a bit. PR #199.

----

## Version 0.4.5 [2020-02-17]

**Features**

* A project can now be opened from the command line by providing the project path to the launching
  script. PRs #164 and #166.

**User Interface**

* Added functionality to split a document into a folder of multiple documents, and also to merge a
  folder of documents into a single document. PRs #159 and #163.
* It is now possible to permanently delete files from the Trash folder. This can be done
  file-by-file or by using the Empty Trash option in the menu. PRs #159 and #163.
* When running the spell checker, a wait cursor is displayed. This will alert the user that
  novelWriter is working on something when, for instance, a very large document is opened and
  initial spell checking is running. PR #158.

**Bug Fixes**

* Fixed a few keyboard shortcuts that were not working in distraction free mode. PR #157.
* Added a check to ensure the user does not drag and drop an item into the Orphaned Items folder.
  Since this folder is not an actual project item, novelWriter would crash when trying to change
  the dropped item's parent item to the Orphaned Items folder. Now, instead, the drop event is
  cancelled if the target folder is Orphaned Items. PR #163.

**Code Improvements**

* The way project files are saved has been altered slightly. When a project file or document file
  is saved, the data is first streamed to a temp file. Then the old storage file is renamed to
  .bak, and and the temp file is renamed to the correct storage file name. This ensures that the
  storage file is only replaced after a complete and successful write. PR #165.
* The cache folder has been removed. It was used to store the 10 most recent versions of the
  project file. Instead, the previous project file is renamed to .bak, and can be restored if
  opening from the latest project file fails. Any additional restore capabilities should be ensured
  by backup solutions, either the internal simple zip backup, or other third party tools. PR #165.
* The dependency on the Python package `appdirs` has been dropped. It was used only for extracting
  the path to the user's config folder, a feature which is also provided by Qt. PR #169.

----

## Version 0.4.4 [2020-02-17]

* Botched release. Replaced with 0.4.5.

----

## Version 0.4.3 [2019-11-24]

**User Interface**

* Added keyboard shortcuts and menu entries for formatting headers, comments, and removing block
  formats. PR #155.
* Disable re-highlighting of open file when resizing window. This is potentially a slow process if
  the spell checker is on and the file is large. There is no need to do this just for reflowing
  text, so it is now disabled on resize events. Issue #150, PR #153.
* Improved the speed of the syntax highlighter by about 40% by not using regular expressions for
  highlighting block formats and by skipping empty lines entirely. PR #154.

**Bug Fixes**

* Fixed an issue when closing the import file dialog without selecting a file, the import would
  procede, but fail on file not found. The import is now cancelled when there is no file selected.
  PR #149.
* Fixed an issue with markdown export where it did not take into account hard line breaks. Issue
  #151, PR #152.
* Fixed a crash when running file status check when the project contains orphaned files. PR #152.

----

## Version 0.4.2 [2019-11-17]

**User Interface**

* Distraction free mode now also hides the menu bar, but all keyboard shortcuts used for editing
  remain active. The rest are disabled. PR #142.

**Bug Fixes**

* Fixed various issues with spell checking highlighting. The highlighting and the editor didn't
  always agree on what words were spelled wrong. PR #141.
* The status bar now shows what spell checking language is actually loaded. Previously, it just
  showed the language selected in the settings. That was a bit misleading as the available
  dictionaries can change due to the change in installed dictionary on the system. PR #145.

----

## Version 0.4.1 [2019-11-10]

**Features**

* If no external spell check package is available, novelWriter can now fall back to use a simple
  spell checker based on word similarity comparison provided by the Python standard package
  `difflib`. That means spell checking is always available, although the difflib-based spell
  checker is both slow and lacks many features of other packages. This feature comes with a general
  English dictionary, and a GB and US dictionary. These are just lists of correct words provided by
  aspell. PR #130.
* Language information (spell checker) is now shown on the status bar. In addition, the timer has
  been converted to monospace font and received an icon. PR #136.
* The new icons exist in both dark and neutral mode, and the mode can be set in the preferences.
  This makes it easier to see the icons on a dark system theme. PR #135.
* Distraction free mode, key shortcut `F8`, and full screen mode, shortcut `F11`, are now
  available. This PR also fixes some issues with rescaling of text margins when windows or panels
  are resized. PR #137.

**User Interface**

* Most text boxes now have a character limit. Before, the only limit was the limit set by Qt itself
  of ~32k characters. PR #126.
* Key combination `Ctrl+G` is now an alternative to `F3`, forward search, and vice versa for
  backwards search. This makes more sense on macOS. Issue #124, PR #126.
* The shortcut for the replace feature is now `Cmd+=` on macOS, and remains `Ctrl+H` on Linux and
  Windows. Issue #124, PR #126.
* The sample project in the source code has been improved to better show the features of
  novelWriter as they currently are. The old text was a bit out of date. The new text also explains
  the features it demonstrates. PR #132.

**Bug Fixes**

* Fixed a bug where a long file label would expand the tree pane due to the details panel
  expanding. The label itself will no longer show more than 100 characters, and is word wrapped.
  Issue #120, PR #122.

**Code Improvements**

* The code has been reorganised, import headers been cleaned up, and the code made more or less
  PEP8 compliant. PRs #118, #119, and #138.
* The dependency on the `pycountry` package has been dropped. The feature based on it now uses an
  internal list of country codes for describing spell checker languages. PR #129.
* The themes manager has been improved, and the loading of icons now supports a number of fallback
  steps to ensure something is shown in most cases. The final fallback is the system's own icon
  theme. PR #135.

----

## Version 0.4 [2019-11-03]

**Features**

* The export dialog now allows limited support for exports using Pandoc. The Pandoc conversion is
  run as a stage two of the export process. Pandoc integration is fickly on Windows, but works well
  on Linux. PRs #82 and #104.
* The editor now supports Markdown standard hard line breaks, and exports these correctly to the
  various file formats and to the document view pane. Hard line breaks can be inserted by either
  appending two or more spaces to the end of a line, or by pressing `Shift+Enter`. PR #83.
* The editor now supports and preserves non-breaking spaces. Unfortunately, the preservation of
  these spaces on save and reload is dependent on Qt 5.9 or later. Non-breaking spaces are
  preserved on export to html and LaTeX. PR #87.
* An option to show tabs/spaces and line endings in the document editor has been added to the
  Preferences dialog. PR #90.
* The document view pane now has a "Referenced By" panel at the bottom, showing links to all
  documents referring back to the document being viewed. The panel is collapsible, and has a sticky
  option that will prevent it from updating if links are followed. PRs #109 and #110.
* The tag and reference system no longer has any restrictions on file class. That is, any file can
  have tags and references, and they are indexed by the indexer and displayed as links in the
  document view pane. The timeline view behaves as before, only listing active Novel files. PR
  #114.
* A new root folder type and keyword for "Entities" has been added. These can be useful for
  describing plot elements fitting under such a category. PR #115.

**User Interface**

* Tags and references in the editor are now "clickable" in the sense that pressing `Ctrl+Enter`
  with the cursor on them will open the reference in the view pane. PR #98.
* Warnings triggered when the user tries to use features with missing package dependencies will now
  provide a link to the package website. PR #86.
* Adding the `~` character in file path boxes is now expanded to the user's home directory. PR #94.
* The recent projects submenu no longer has a number prefix, and a "Clear Recent Projects" option
  has been added. PRs #86 and #94.
* Syntax themes based on Night Owl and Light Owl themes have been added. PR #97.
* Read-only files now have a notification popping up at the top of the edit pane, and the files are
  actually not editable. PR #106.
* Tabs are now properly exported in formats where this makes sense. For plain text files, a tab is
  converted to four spaces. For html exports they are converted to a long space, equivalent to four
  spaces. PR #113.
* A toggle button in the Document menu now allows displaying file comments in the document view
  panel. PR #115.

**Bug Fixes**

* Some issues with unicode conversion and LaTeX export have been addressed, but the escaping of
  unicode characters is prone to errors. The user should be careful with using special symbols if
  export to LaTeX is intended. The package `latexcodec` should be able to handle Latin based,
  language specific characters. PRs #73 and #79.
* Fixed some long-standing issues with running novelWriter on Windows. The config folder requires a
  set of two folders to be created on first use, which the config class did not expect. This is now
  resolved. In addition, Python does not default to utf-8 when writing files on Windows, so all
  open statements now have encoding defined. Failing to open files also had the risk of truncating
  them. This has been avoided by distinguishing new files from broken files. PR #81.
* Dark theme was not rendering properly on multiple platforms. This was resolved by forcing the Qt5
  style to "Fusion", which allows further formatting by the novelWriter themes code. The user can
  override the Qt styling option through the `--style=` flag on the command line. PR #96.
* The behaviour of files in the Trash folder has been fixed. These are now read only. PR #106.
* Fixed a bug where the last line of a title or partition page would be ignored on export. PR #113.
* Drag and drop onto the root level of the tree has been disabled. This was anyway only allowed for
  root folder items, but it was tricky to enforce this properly for other files. In order to move
  root folders around now, the move up and down features need to be used instead. #115.

**Installation**

* A script for `pyinstaller` has been added, making it possible to generate standalone executables
  of novelWriter on at least Windows and Linux. PR #91.
* novelWriter has been made `pip install` ready. PRs #107 and #108.

----

## Version 0.3.2 [2019-10-27]

**Documentation**

* The documentation has been rewritten and added to the Read the Docs website. Pressing `F1` or
  `Help > Documentation` in the menu opens the novelWriter documentation page. PRs #68 and #69.

**User Interface**

* Filters have been added to the Timeline View window so unused tags can be hidden, and it's
  possible to select only certain classes of tags to display. PRs #61 and #62.
* The dialog boxes for Timeline View and Session Log now remember the filter choices from previous
  instance for the same project. PR #62.
* When having a document open in the editor, text can be imported into it from a plain text file.
  No formatting conversion of the imported text is performed. That is up to the user. However, this
  allows for importing novelWriter documents from other projects or from a previous export,
  partially addressing request in issue #63. PR #65.
* The Export feature now includes exporting to LaTeX, which allows building PDFs with pdflatex or
  other tools. PR #73.
* Export of a novelWriter flavour markdown file is also supported. This file can be imported back
  in as-is, and almost completes an export-edit-import cycle. A split document into multiple files
  feature will be added soon. PR #73.

----

## Version 0.3.1 [2019-10-20]

**Bug Fixes**

* The backup request dialog should pop up on any change to the project during the last session, not
  just on unsaved changes. PR #58.
* The regex that searches for words for the spell check highlighter was not including unicode
  characters, so it would underline parts of words using unicode characters even if the word was
  spelled correctly. PR #58.
* When having unsaved changes in an open document, while changing editor configuration options, the
  document would be reloaded from disk when the changes were applied. This meant the unsaved
  changes were lost. The document is now saved before the editor is re-initialised. PR #58.

**User Interface**

* Added a GUI to display the session log. The log has been around for a while, and records when a
  project is opened, when it's closed, and how many words were added or removed during the session.
  This information is now available in a small dialog under `Project > Session Log` in the main
  menu. PR #59.
* The export project feature now also exports the project to Markdown and HTML5 format. PR #57.

----

## Version 0.3 [2019-10-19]

**User Interface**

* Added project export feature with a new GUI dialog and a number of export setting. The export
  feature currently only exports to a plain text file. PR #55.

----

## Version 0.2.3 [2019-10-06]

**User Interface**

* The search feature now also allows for replacing text, so the basic search/replace tools in now
  complete. PRs #51 and #52.
* All icons have been removed from the menu, and the dark theme has received a new set of basic
  icons. They are not very fancy, so will perhaps be replaced by a proper icon set later. PR #53.

----

## Version 0.2.2 [2019-09-29]

**Bug Fixes**

* Fixed a bug where loading a config file with the dictionary language set to `None`, or presumably
  a missing dictionary, would trigger a fatal error. PR #47.

**User Interface**

* Added a basic search function for the currently open document. This is a simple interface to the
  find command that exists in the Qt document editor. It will be extended further in the future. PR
  #49.

----

## Version 0.2.1 [2019-09-14]

**Bug Fixes**

* The _Tomorrow_ theme had the wrong set of colours. PR #39.

**Documentation**

* Added the backup feature to the documentation. PR #40.

**User Interface**

* The auto-replace list in project settings is now sorted alphabetically. PR #43.
* Added version checking of the Qt5 and PyQt5 dependencies. Non-essential functionality that
  depends on very recent versions of Qt5 are now switched off if version is too low. Currently only
  affects the custom tab stop length, which requires version 5.10. Issue #44, PR #45.

**Code Improvements**

* Minor changes to the About novelWriter dialog and to how backup filenames are generated. PR #41.

----

## Version 0.2 [2019-06-27]

**Documentation**

* Added documentation in English. The help file opens in the document view pane when the user
  presses `F1` or selects it from the Help menu. PR #27.

**Themes**

* Complete rewrite of how syntax highlighting and GUI themes are handled. These are now set
  separately, and the dark theme uses QPalette to handle the dark colours, which makes the dark
  theme a lot more portable between operating systems. #34 and #35.
* Added the five "Tomorrow" colour themes to list of syntax highlighter themes. PRs #34 and #35.

**User Interface**

* Added a preferences dialog for the program settings. No longer necessary to edit the config file.
  PR #30.
* The document viewer remembers scroll bar position when pressing `Ctrl+R` on a document already
  being viewed. PR #28.
* Removed version number from windows title. PR #28.
* The auto-replace items in Project Settings are now editable. PR #29.
* Changed how document margins are handled. This implementation works better and drops the
  difference between horizontal and vertical margins in favour of using the QTextDocument margin
  setting. PR #33.

**Code Improvements**

* Spell checking is now handled by a standard class that can be subclassed to support different
  spell check tools. This was done because pyenchant is no longer maintained and having a standard
  wrapper makes it easier to support other tools. PR #31.

----

## Version 0.1.5 [2019-06-08]

**Bug Fixes**

* Closing the application with the window X button, and selecting No on the dialog, still closed
  the application. Properly handling the close event now so that the closing is cancelled. PR #21.
* Many of the menu option would cause novelWriter to exit or otherwise make mistakes when clicked
  if no project was open. They all check for this now. PR #23.

**Timeline**

* Added an index to the project that holds the position of all headers in the novel part of the
  project and all tags set in the notes part. It also holds all the links from novel files to
  notes. The relationship can be viewed in a new TimeLineView GUI. It's in the tools menu, and can
  also be opened with `Ctrl+T`. PR #22.
* The spell checker now used this index to highlight keywords/value sets. If the keyword or value
  is not valid, it will not be highlighted and will instead have a wiggly line under it. This also
  checks that references point to valid tags. For this to work, the index has to be up to date. The
  index of a file is saved when the file is saved, but the entire index can be rebuilt by pressing
  `F9`. PR #22.

**Status Bar**

* Redesign of the status bar adding project and session stats as well as a session timer. PR #21.
* Project word count is written to the project file, which is needed for the session word count. PR
  #21.
* Closing a project now clears the status bar. PR #21.

**Editor**

* Spell checker now ignores lines staring with `@`, and words in all uppercase. PR #21.
* A document can be closed, which also clears it from last edited document setting in the project
  file. I.e. it is not re-opened on next start. PR #21.
* Tab width is now by default 40 pixels, and can be set in the config. PR #21.

----

## Version 0.1.4 [2019-05-25]

**Bug Fixes**

* Fixed a bug where an item had to be selected in the tree view for a root item to be created. PR
  #16.

**User Interface**

* The main area can now be split into two, with the document editor on the left and a document
  viewer on the right. PR #13.
* The list of novel document status and plot element importance levels can now be edited through
  the Project Settings dialog. The values are per project, and saved in the main project XML file.
  PR #17.
* Cleaned up opening and closing projects, as well as how new projects are created. A new project
  can also not be saved in a folder already containing a novelWriter project. That was previously
  possible, resulting in the old XML file being overwritten. PR #18.
* Some minor GUI improvements were added, PR #19:
  * Pressing `F2` also opens the edit item dialog, like `Ctrl+E` does.
  * When the document editor and viewer split slider is moved, the editor resizes properly.
  * The document viewer can be closed, expanding the editor to the full window size again.
  * A project can be closed with `Ctrl+Shift+W`, and the menu entry has an icon.
  * Exit button/menu now asks if you want to close.

**Themes**

* The colours for syntax highlighting can now be edited in a config file in the themes folder. The
  main GUI css file also lives in the same folder. The default theme lives in the default
  subfolder, and more folders can be added. Switching themes involve changing the theme setting in
  the main config file to the name of the themes subfolder. PR #15.

**Code Improvements**

* Loading the project with the items in the wrong order is possible. That is, the child item is
  stored before its parent. A saved file should not ever be like that, but an edited file might.
  Even if the file shouldn't be edited manually. PR #16.

----

## Version 0.1.3 [2019-05-18]

**User Interface**

* The cursor position is now saved when a document is saved, and restored when the document is
  opened. PR #12.

**Test Suite**

* Major upgrades to the test suite, now also testing GUI elements. Coverage at 73%. PRs #9 and #11.

----

## Version 0.1.2 [2019-05-12]

**Bugfixes**

* Fixed a critical GUI bug when trying to create new folders and files in the tree.
* Caught a bug when creating a new file, but novelWriter couldn't figure out what class the parent
  item had and returned a `None`. Could not recreate the bug, but added a check for it anyway.

**Code Improvements**

* Changed the way user alerts are generated, and added the alert levels to an enum class named
  `nwAlert`. Also added a new level named `BUG`.

----

## Version 0.1.1 [2019-05-12]

**User Interface**

* Rewritten the spell check context menu. The previous implementation was adapted from a Qt4
  example, but could be improved a great deal. It now also doesn't have the default context menu,
  and allows for adding words to personal word list. Spell checking can also be enabled and
  disabled from the menu, and re-run on a the current document. PRs #1 and #3

**Test Suite**

* Added a unit test framework based on `pytest`. This currently checks basic opening and saving of
  the main config file and the main project file. PR #2

----

## Version 0.1 [2019-05-10]

This is the initial release of a working version of novelWriter, but with very limited
capabilities. So far, the following has been implemented:

* A document tree with a set of pre-defined root folders of a given set of classes for different
  purposes for novel writing. That is, a root item for the novel itself, one for charcaters, plot
  elements, timeline, locations, objects, and a custom one.
* A plain text editor with a simplified markdown format that allows for four levels of titles, and
  bold, italics and underline text.
  * In addition, the format supports comments with lines starting with a `%`.
  * It also allows for keyword/value sets staring with the character `@`. These will later be used
    to link documents together as tags point to other documents. For instance, a scene file can
    point the keyword `@POV:name` to a character file with the keyword `@THIS:name`.
* The text editor has a set of autoreplace features:
  * Dashes are made by combining two or three hyphens.
  * Three dots are replaced with the ellipsis.
  * Straight quotes with your quote format of choice.
* The text editor also allows for wrapping either selected text, or the word under the cursor, in:
  * Bold, italics, or underline tags.
  * Single, or double quotes.<|MERGE_RESOLUTION|>--- conflicted
+++ resolved
@@ -1,14 +1,10 @@
 # novelWriter Change Log
 
-<<<<<<< HEAD
 ## Version 1.2 Dev (Alpha)
 
 ----
 
-## Version 1.1 Dev (Alpha)
-=======
 ## Version 1.1 RC1 [2021-01-31]
->>>>>>> 3a1c09f8
 
 ### Release Notes
 
