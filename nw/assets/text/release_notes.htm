<!DOCTYPE html public "-//W3C//DTD HTML 4.01//EN" "http://www.w3.org/TR/html4/strict.dtd">
<html>
<body>

<<<<<<< HEAD
<h2>Release Notes for 1.2 Beta 1</h2>
<p><i>Released on 11 February 2021</i></p>
<p>This release is a beta release of 1.2. The release is intended for testing of new features.
There is a higher risk of encountering bugs in a beta release than a final release, so be extra
careful with backups if used on active writing projects.</p>

<h3>The Build Novel Project Tool</h3>
<p>The main changes in this release are to the Build Novel Project tool. The Open Document export,
as well as the Markdown export, is now handled entirely by code written for novelWriter.
Previously, these export features depended on the underlying Qt library's save routines connected
to the preview document shown in the build dialog. Using this method of export both meant that the
content of the document was dependent on the preview being generated, and that the exported
document had limited support for novelWriter-specific features and custom formatting. The new
export tool should generate a much better result, especially for the Open Document formats. The
Open Document standard is supported by Open Office, Libre Office, Google Docs, Microsoft Word, and
probably a number of other applications too. The Markdown export hasn't changed a lot, but should
be a slight improvement on the previous export feature.</p>
<p>These changes to the build tool also imply that the saving process is now independent of the
content of the preview window, meaning you don't have to rebuild the preview before saving, which
was previously the case. To make this more consistent, the PDF export option has been moved to the
print button as it is actually a print-to-file feature under the hood, not technically a proper PDF
export format. It is exactly the same as printing to file from the print preview dialog.</p>
<p>In addition to the changes to the export features, the Build Novel Project tool now also has
controls for line height, which applies to all rich text export formats, and the option to replace
unicode characters with appropriate html entities for html export.</p>

<h3>Document Layout Automation</h3>
<p>Among other changes in this release are a few improvements to the process of creating and
changing documents. When a new document is first created, the header is generated from the assigned
label and layout. For some document layouts, when the user changes the header level of the first
header of the document, the document layout setting is updated accordingly. This should reduce the
need for the user to maintain two ways of assigning the role of a given document. This automation
only applies to combinations of header level and current document layouts where there is no
ambiguity. For instance, changing the header level in a "Scene" document from level 3 to 2 changes
the document layout automatically to "Chapter". But changing the first header of a "Book" layout
document from 1 to 2 does not change the document's layout as the "Book" layout is a generic
document layout.</p>
<p>Keep in mind that novelWriter treats documents with layout "Book", "Chapter" and "Scene" exactly
the same during exports. The distinction is only meant as a way to indicate the purpose of a
document in the project tree. This new automation is meant to assist in keeping this information up
to date. The other layouts do have an effect on formatting during export and are generally left
alone.</p>

<h3>The Session Timer and Idle Time</h3>
<p>Another change that has been requested by a couple of users is to have the session timer in the
status bar stop counting when the user is inactive. This feature is optional, and can be controlled
from Preferences. The definition of idle here is either that the user is active in a different
application than novelWriter (loss of focus) or that the user has not made any changes to the
document open in the editor for a given amount of time. The time threshold is by default five
minutes, but can be altered in Preferences.</p>
<p>In addition, the idle time is also recorded in the session log, and can be viewed in the Writing
Statistics dialog and exported with the rest of the information. The idle time is recorder in the
logs regardless of whether the status bar clock displays this information or not.</p>

<h3>Other Changes</h3>
<p>A small additional feature added is also the ability to undo the last move of an item in the
project tree. The keyboard shortcut for this is <b>Ctrl+Shift+Z</b>, or it can be accessed from the
menu. The feature can only undo the last move, but it includes both documents moved to trash, moves
by up/down keypress or menu entries, and drag and drop moves.</p>
<p>Lastly, a new keyword has been added to mark characters in the story. The new keyword is
intended to tag a character as the focus character for a chapter or scene. This is useful for
stories where the point-of-view character and the focus character are different.</p>
=======
<h2>Release Notes for 1.1.1</h2>
<p><i>Released on 21 February 2021</i></p>
<p>This patch makes a couple of minor improvements to the GUI. The keyboard shortcut for deleting
entries in the project tree has been changed from "Ctrl+Del" to "Ctrl+Shift+Del" to free up that
shortcut for the document editor. It is now possible to use the shortcut for deleting the word in
front of the cursor, a common and useful feature of many text editors.</p>
<p>The way the negative word count filter option works on the Writing Statistics tool has been
changed to be more intuitive. Enabling this filter now appears to remove all negative entries
without altering the other entries. Previously, the removed negative counts would be included in
the following entries to make it consistent with the total word count. In addition, writing
sessions shorter than five minutes, and with no change in the word count, are no longer recorded in
the session log file.</p>
<p>Other changes include improving the speed of the internal spell checker, used when the Enchant
spell check library isn't available. The internal spell checker is no longer significantly slower,
but is still lacking in functionality compared to Enchant.</p>

<p><i>See also the <a href="https://github.com/vkbo/novelWriter/releases">Releases</a> page.</i></p>

<hr/>

<h2>Release Notes for 1.1</h2>
<p><i>Released on 7 February 2021</i></p>
<p>The main change in this release is the addition of a new tab to the project tree on the left
side of the main window. The regular project tree is now on a tab named "Project", while a new tab
named "Novel" displays a simpler version of the information on the main "Outline" page. It lists
all the headers of the novel part of the project, as well as the word count and point-of-view
character of each section. This is an alternative way to navigate the novel part of the project.
The various tree views are now also kept better in sync when the user selects various documents and
headers.</p>
<p>In addition, a new information dialog named "Project Details" has been added. It replaces the
"Details" tab in "Project Settings", and adds more information about the novel part of the project.
In particular, a "Table of Contents" in the "Contents" tab displays a summary of the main parts
and chapters of the project, their total word counts, and an estimated page count. This was made in
response to users asking for ways to estimate the total page count of the project. The page count
is estimated based on a words per page setting, which can be changed on the dialog window.</p>
<p>Since the tabs below the project tree now add some extra room on the GUI, some convenient
buttons have been added in the same area, with direct access to "Project Details", "Writing
Statistics" and "Project Setting".</p>
<p>A few other minor changes have been made as well. The Preferences dialog has been improved with
clearer categories and hopefully better help text. Some new options have been added too. They allow
syntax highlighting of multi-paragraph quotes. The highlighter can now optionally accept quotes to
be left "hanging", that is, no closing quote in the same paragraph.</p>
>>>>>>> a9d90da5

</body>
</html><|MERGE_RESOLUTION|>--- conflicted
+++ resolved
@@ -2,7 +2,6 @@
 <html>
 <body>
 
-<<<<<<< HEAD
 <h2>Release Notes for 1.2 Beta 1</h2>
 <p><i>Released on 11 February 2021</i></p>
 <p>This release is a beta release of 1.2. The release is intended for testing of new features.
@@ -65,50 +64,6 @@
 <p>Lastly, a new keyword has been added to mark characters in the story. The new keyword is
 intended to tag a character as the focus character for a chapter or scene. This is useful for
 stories where the point-of-view character and the focus character are different.</p>
-=======
-<h2>Release Notes for 1.1.1</h2>
-<p><i>Released on 21 February 2021</i></p>
-<p>This patch makes a couple of minor improvements to the GUI. The keyboard shortcut for deleting
-entries in the project tree has been changed from "Ctrl+Del" to "Ctrl+Shift+Del" to free up that
-shortcut for the document editor. It is now possible to use the shortcut for deleting the word in
-front of the cursor, a common and useful feature of many text editors.</p>
-<p>The way the negative word count filter option works on the Writing Statistics tool has been
-changed to be more intuitive. Enabling this filter now appears to remove all negative entries
-without altering the other entries. Previously, the removed negative counts would be included in
-the following entries to make it consistent with the total word count. In addition, writing
-sessions shorter than five minutes, and with no change in the word count, are no longer recorded in
-the session log file.</p>
-<p>Other changes include improving the speed of the internal spell checker, used when the Enchant
-spell check library isn't available. The internal spell checker is no longer significantly slower,
-but is still lacking in functionality compared to Enchant.</p>
-
-<p><i>See also the <a href="https://github.com/vkbo/novelWriter/releases">Releases</a> page.</i></p>
-
-<hr/>
-
-<h2>Release Notes for 1.1</h2>
-<p><i>Released on 7 February 2021</i></p>
-<p>The main change in this release is the addition of a new tab to the project tree on the left
-side of the main window. The regular project tree is now on a tab named "Project", while a new tab
-named "Novel" displays a simpler version of the information on the main "Outline" page. It lists
-all the headers of the novel part of the project, as well as the word count and point-of-view
-character of each section. This is an alternative way to navigate the novel part of the project.
-The various tree views are now also kept better in sync when the user selects various documents and
-headers.</p>
-<p>In addition, a new information dialog named "Project Details" has been added. It replaces the
-"Details" tab in "Project Settings", and adds more information about the novel part of the project.
-In particular, a "Table of Contents" in the "Contents" tab displays a summary of the main parts
-and chapters of the project, their total word counts, and an estimated page count. This was made in
-response to users asking for ways to estimate the total page count of the project. The page count
-is estimated based on a words per page setting, which can be changed on the dialog window.</p>
-<p>Since the tabs below the project tree now add some extra room on the GUI, some convenient
-buttons have been added in the same area, with direct access to "Project Details", "Writing
-Statistics" and "Project Setting".</p>
-<p>A few other minor changes have been made as well. The Preferences dialog has been improved with
-clearer categories and hopefully better help text. Some new options have been added too. They allow
-syntax highlighting of multi-paragraph quotes. The highlighter can now optionally accept quotes to
-be left "hanging", that is, no closing quote in the same paragraph.</p>
->>>>>>> a9d90da5
 
 </body>
 </html>