# novelWriter

[![Linux (3.6)](https://github.com/vkbo/novelWriter/workflows/Linux%20(3.6)/badge.svg?branch=main)](https://github.com/vkbo/novelWriter/actions)
[![Linux (3.7)](https://github.com/vkbo/novelWriter/workflows/Linux%20(3.7)/badge.svg?branch=main)](https://github.com/vkbo/novelWriter/actions)
[![Linux (3.8)](https://github.com/vkbo/novelWriter/workflows/Linux%20(3.8)/badge.svg?branch=main)](https://github.com/vkbo/novelWriter/actions)
[![Linux (3.9)](https://github.com/vkbo/novelWriter/workflows/Linux%20(3.9)/badge.svg?branch=main)](https://github.com/vkbo/novelWriter/actions)
[![Windows (3.9)](https://github.com/vkbo/novelWriter/workflows/Windows%20(3.9)/badge.svg?branch=main)](https://github.com/vkbo/novelWriter/actions)
[![macOS (3.9)](https://github.com/vkbo/novelWriter/workflows/macOS%20(3.9)/badge.svg?branch=main)](https://github.com/vkbo/novelWriter/actions)
[![flake8](https://github.com/vkbo/novelWriter/workflows/flake8/badge.svg)](https://github.com/vkbo/novelWriter/actions)
[![codecov](https://codecov.io/gh/vkbo/novelWriter/branch/main/graph/badge.svg)](https://codecov.io/gh/vkbo/novelWriter)
[![docs](https://readthedocs.org/projects/novelwriter/badge/?version=latest)](https://novelwriter.readthedocs.io/en/latest/?badge=latest)
[![release](https://img.shields.io/github/v/release/vkbo/novelwriter)](https://github.com/vkbo/novelWriter/releases)
[![pypi](https://img.shields.io/pypi/v/novelwriter)](https://pypi.org/project/novelWriter)
[![python](https://img.shields.io/pypi/pyversions/novelwriter)](https://pypi.org/project/novelWriter)

<img align="left" style="margin: 0 16px 4px 0;" src="https://raw.githubusercontent.com/vkbo/novelWriter/main/setup/icons/scaled/icon-novelwriter-96.png">

novelWriter is a Markdown-like text editor designed for writing novels assembled from many smaller
text documents. It uses a minimal formatting syntax inspired by Markdown, and adds a meta data
syntax for comments, synopsis, and cross-referencing between files. It's designed to be a simple
text editor that allows for easy organisation of text files and notes, built on plain text files
for robustness.

The plain text files are suitable for version control software, and also well suited for file
synchronisation tools. The core project structure is stored in a single project XML file. Other
meta data is primarily saved in JSON files.

The full documentation is available on [readthedocs.io](https://novelwriter.readthedocs.io).

## Implementation

The application is written in Python 3 using Qt5 via PyQt5. It is developed on Linux, but it should
in principle work fine on other operating systems as well, as long as dependencies are met. It is
regularly tested on Ubuntu Linux, Windows, and macOS.

## Project Contributions

Contributions to this project are welcome. However, please read the
[Contributing Guide](https://github.com/vkbo/novelWriter/blob/main/CONTRIBUTING.md) before
submitting larger additions or changes to this project.

## Key Features

Some key features of novelWriter are listed below. Consult the
[documentation](https://novelwriter.readthedocs.io) for more information.

### Markdown Flavour

novelWriter is _not_ a full-feature Markdown editor. It is a plain text editor that uses
Markdown-like syntax to allow for a minimal set of formatting that is useful for the specific task
of writing novels. The formatting is currently limited to:

* Headings levels 1 to 4 using the `#` syntax only.
* Emphasised and strongly emphasised text. These are rendered as italicised and bold text.
* Strikethrough text.
* Hard line breaks using two or more spaces at the end of a line.

That is it. Features not supported in the editor are also not exported when using the export tool.

In addition, novelWriter adds the following, which is otherwise not supported by Markdown:

* A line starting with `%` is treated as a comment and not rendered on exports unless requested.
  Comments do not count towards the word count.
* If the first word of the comment is `synopsis:`, the comment is indexed and treated as the
  synopsis for the section of text under the same header. These synopsis comments can be used to
  build an outline and exported to external documents.
* A set of meta data keyword/values starting with the character `@`. This is used for tagging
  and inter-linking documents, and can also be included when generate a project outline.
* A variety of thin and non-breaking spaces are supported. Some of them depend on the system
  running at least Qt 5.9. Earlier versions of Qt will unfortunately strip them out when saving.
* Tabs can be used in the text, and should be properly aligned in both editor and viewer. This can
  be used to make simple tables and lists. Full Markdown tables and lists are not supported. Note
  that for HTML exports, most browsers will treat a tab as a space, so it may not show up like
  expected. Open Document exports should produce the expected result.

The core export formats of novelWriter are Open Document and HTML5. Open Document is an open
standard for office type documents that is supported by most office applications. See
[Open Document > Application Support](https://en.wikipedia.org/wiki/OpenDocument#Application_support)
for more details.

You can also export the entire project as a single novelWriter Markdown-flavour document. These can
later be imported again into novelWriter. In addition, printing and export to PDF is offered
through the Qt library, although with limitations to formatting.

### Colour Themes

The editor has syntax highlighting for the features it supports, and includes a set of different
syntax highlighting themes. Optional GUI themes are also available, including dark themes.

### Easy Organising of Project Files

The structure of the project is shown on the left hand side of the main window. Project files are
organised into root folders, indicating what class of file they are. The most important root folder
is the `Novel` folder, which contains all of the files that make up the finished novel. Each root
folder can have subfolders. Subfolders have no impact on the final project structure, they are
there for you to organise your files in whatever way you want.

The editor supports four levels of headings, which determines what level the following text belongs
to. Headings of level one signify a book or partition title. Headings of level two signify the
start of a new chapter. Headings of level three signify the start of a new scene. Headings of level
four can be used internally in each scene to separate sections.

Each novel file can be assigned a layout format, which shows up as a flag next to the item in the
project tree. These are mostly to help the user track what they contain, but they also have some
impact on the format of the exported document. See the
[documentation](https://novelwriter.readthedocs.io) for further details.

### Project Notes

Supporting note files can be added for the story plot, characters, locations, story timeline, etc.
These have their separate root folders. These are optional files.

### Visualisation of Story Elements

The different notes can be assigned tags, which other files can refer back to using `@`-prefixed
meta keywords. This information can be used to display an outline of the story, showing where each
scene connects to the plot, and which characters, etc. occur in them. In addition, the tags
themselves are clickable in the document view pane, and control-clickable in the editor. They make
it possible to quickly navigate between the documents while editing.

## Standard Installation

For a regular installation, it is recommended that you download one of the minimal zip files from
the [Releases](https://github.com/vkbo/novelWriter/releases) page or the
[novelwriter.io](https://novelwriter.io/) website.
The [documentation](https://novelwriter.readthedocs.io/) has detailed install instructions for
[Linux](https://novelwriter.readthedocs.io/en/latest/setup_linux.html),
[Windows](https://novelwriter.readthedocs.io/en/latest/setup_windows.html), and
[macOS](https://novelwriter.readthedocs.io/en/latest/setup_mac.html).
They are pretty straightforward.

## Running from Source

If you want to run novelWriter directly from the source code, you must run the `novelWriter.py`
file from command line.

**Note:** You may need to replace `python` with `python3` and `pip` with `pip3` in the instructions
below on some systems. You may also want to add the `--user` flag for `pip` to install in your user
space only.

### Dependencies

Dependencies can generally be installed from PyPi with:
```bash
pip install pyqt5 lxml pyenchant
```

### Additional Steps for Linux

On Linux, you can most likely find the dependencies in your distribution's repository. On Ubuntu
and Debian, run:
```bash
sudo apt install python3-pyqt5 python3-lxml python3-enchant
```

If you want to set up a launcher on Linux, you can run:
```bash
python setup.py xdg-install
```

### Additional Steps for macOS

First, make sure you have properly set up Python3 with Homebrew. If not, check their
[documentation](https://docs.brew.sh/Homebrew-and-Python).
In addition, the following steps are necessary to install all dependencies:
```bash
brew install enchant
pip3 install --user -r requirements.txt
pip3 install --user pyobjc
```

### Additional Steps for Windows

Windows doesn't by default come with Python installed. If you haven't installed it already, get it
from [python.org/downloads](https://www.python.org/downloads/). Remember to select "Add Python to
PATH" during the installation.

<<<<<<< HEAD
## Internationalisation

If you install from source, you must build the translation files yourself if you want to switch to
a different GUI language than British English. This requires that you have the Qt translation
framework installed. Check the specific instruction in the README in the `i18n` source folder for
how to build the translation files.
=======
The script `setup_windows.bat` can be used to create desktop and start menu icons for novelWriter.
The script will also install dependencies for you from PyPi.
>>>>>>> 1e64a3f9

## Debugging

If you need to debug novelWriter, you must run it from the command line. It takes a few parameters,
which can be listed with the switch `--help`. The `--info`, `--debug` or `--verbose` flags are
particularly useful for increasing logging output for debugging.

## Licenses

This is Open Source software, and novelWriter is licensed under GPLv3. See the
[GNU General Public License website](https://www.gnu.org/licenses/gpl-3.0.en.html) for more
details, or consult the [LICENSE](https://github.com/vkbo/novelWriter/blob/main/LICENSE.md) file.

Bundled assets have the following licenses:

* The Typicons-based icon themes by Stephen Hutchings are licensed under
  [CC BY-SA 4.0](http://creativecommons.org/licenses/by-sa/4.0/). The icons have been altered in
  size and colour for use with novelWriter, and some additional icons added. The original icon set
  is available at
  [stephenhutchings/typicons.font](https://github.com/stephenhutchings/typicons.font).
* The Cantarell font by Dave Crossland is licensed under
  [OPEN FONT LICENSE Version 1.1](http://scripts.sil.org/OFL).
  It is available at [Google Fonts](https://fonts.google.com/specimen/Cantarell).
* The Tomorrow syntax themes use colour schemes taken from Chris Kempson's collection of code
  editor themes, licensed with the
  [MIT License](https://github.com/chriskempson/tomorrow-theme/blob/master/LICENSE.md),
  and the main repo is available at
  [chriskempson/tomorrow-theme](https://github.com/chriskempson/tomorrow-theme).
* Likewise, the Owl syntax themes use colours from Sarah Drasner's code editor themes, licensed
  with the [MIT License](https://github.com/sdras/night-owl-vscode-theme/blob/master/LICENSE), and
  the main repo is available at
  [sdras/night-owl-vscode-theme](https://github.com/sdras/night-owl-vscode-theme).

## Screenshots

**novelWriter with default system theme:**
![Screenshot 1](https://raw.githubusercontent.com/vkbo/novelWriter/main/docs/source/images/screenshot_default.png)

**novelWriter with dark theme:**
![Screenshot 2](https://raw.githubusercontent.com/vkbo/novelWriter/main/docs/source/images/screenshot_dark.png)<|MERGE_RESOLUTION|>--- conflicted
+++ resolved
@@ -175,17 +175,15 @@
 from [python.org/downloads](https://www.python.org/downloads/). Remember to select "Add Python to
 PATH" during the installation.
 
-<<<<<<< HEAD
+The script `setup_windows.bat` can be used to create desktop and start menu icons for novelWriter.
+The script will also install dependencies for you from PyPi.
+
 ## Internationalisation
 
 If you install from source, you must build the translation files yourself if you want to switch to
 a different GUI language than British English. This requires that you have the Qt translation
 framework installed. Check the specific instruction in the README in the `i18n` source folder for
 how to build the translation files.
-=======
-The script `setup_windows.bat` can be used to create desktop and start menu icons for novelWriter.
-The script will also install dependencies for you from PyPi.
->>>>>>> 1e64a3f9
 
 ## Debugging
 
